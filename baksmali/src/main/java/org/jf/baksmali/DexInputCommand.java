--- conflicted
+++ resolved
@@ -135,23 +135,15 @@
             inputEntry = dexEntry;
 
             try {
-<<<<<<< HEAD
-                //dexFile = DexFileFactory.loadDexEntry(file, dexEntry, exactMatch, opcodes);
-                dexFile = new MultiDex(DexFileFactory.loadDexFiles(file, dexEntry, opcodes));
-=======
-                dexFile = DexFileFactory.loadDexEntry(file, dexEntry, exactMatch, Opcodes.forApi(apiLevel));
->>>>>>> a0ccd94b
+                //dexFile = DexFileFactory.loadDexEntry(file, dexEntry, exactMatch, Opcodes.forApi(apiLevel));
+                dexFile = new MultiDex(DexFileFactory.loadDexFiles(file, dexEntry, Opcodes.forApi(apiLevel)));
             } catch (IOException ex) {
                 throw new RuntimeException(ex);
             }
         } else {
             try {
-<<<<<<< HEAD
-                //dexFile = DexFileFactory.loadDexFile(file, opcodes);
-                dexFile = new MultiDex(DexFileFactory.loadDexFiles(file, null, opcodes));
-=======
-                dexFile = DexFileFactory.loadDexFile(file, Opcodes.forApi(apiLevel));
->>>>>>> a0ccd94b
+                //dexFile = DexFileFactory.loadDexFile(file, Opcodes.forApi(apiLevel));
+                dexFile = new MultiDex(DexFileFactory.loadDexFiles(file, null, Opcodes.forApi(apiLevel)));
             } catch (IOException ex) {
                 throw new RuntimeException(ex);
             }
