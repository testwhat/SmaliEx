/*
 * [The "BSD licence"]
 * Copyright (c) 2010 Ben Gruver (JesusFreke)
 * All rights reserved.
 *
 * Redistribution and use in source and binary forms, with or without
 * modification, are permitted provided that the following conditions
 * are met:
 * 1. Redistributions of source code must retain the above copyright
 *    notice, this list of conditions and the following disclaimer.
 * 2. Redistributions in binary form must reproduce the above copyright
 *    notice, this list of conditions and the following disclaimer in the
 *    documentation and/or other materials provided with the distribution.
 * 3. The name of the author may not be used to endorse or promote products
 *    derived from this software without specific prior written permission.
 *
 * THIS SOFTWARE IS PROVIDED BY THE AUTHOR ``AS IS'' AND ANY EXPRESS OR
 * IMPLIED WARRANTIES, INCLUDING, BUT NOT LIMITED TO, THE IMPLIED WARRANTIES
 * OF MERCHANTABILITY AND FITNESS FOR A PARTICULAR PURPOSE ARE DISCLAIMED.
 * IN NO EVENT SHALL THE AUTHOR BE LIABLE FOR ANY DIRECT, INDIRECT,
 * INCIDENTAL, SPECIAL, EXEMPLARY, OR CONSEQUENTIAL DAMAGES (INCLUDING, BUT
 * NOT LIMITED TO, PROCUREMENT OF SUBSTITUTE GOODS OR SERVICES; LOSS OF USE,
 * DATA, OR PROFITS; OR BUSINESS INTERRUPTION) HOWEVER CAUSED AND ON ANY
 * THEORY OF LIABILITY, WHETHER IN CONTRACT, STRICT LIABILITY, OR TORT
 * INCLUDING NEGLIGENCE OR OTHERWISE) ARISING IN ANY WAY OUT OF THE USE OF
 * THIS SOFTWARE, EVEN IF ADVISED OF THE POSSIBILITY OF SUCH DAMAGE.
 */

package org.jf.baksmali.Adaptors.Format;

import org.jf.baksmali.Adaptors.MethodDefinition;
import org.jf.baksmali.Adaptors.MethodDefinition.InvalidSwitchPayload;
import org.jf.baksmali.Adaptors.MethodItem;
import org.jf.baksmali.Renderers.LongRenderer;
import org.jf.baksmali.BaksmaliOptions;
import org.jf.dexlib2.Opcode;
import org.jf.dexlib2.ReferenceType;
import org.jf.dexlib2.VerificationError;
import org.jf.dexlib2.dexbacked.DexBackedDexFile.InvalidItemIndex;
import org.jf.dexlib2.iface.instruction.*;
import org.jf.dexlib2.iface.instruction.formats.Instruction20bc;
import org.jf.dexlib2.iface.instruction.formats.Instruction31t;
import org.jf.dexlib2.iface.instruction.formats.UnknownInstruction;
import org.jf.dexlib2.iface.reference.Reference;
import org.jf.dexlib2.util.ReferenceUtil;
import org.jf.util.ExceptionWithContext;
import org.jf.util.IndentingWriter;
import org.jf.util.NumberUtils;

import javax.annotation.Nonnull;
import java.io.IOException;
import java.util.Map;

public class InstructionMethodItem<T extends Instruction> extends MethodItem {
    @Nonnull protected final MethodDefinition methodDef;
    @Nonnull protected final T instruction;

    public InstructionMethodItem(@Nonnull MethodDefinition methodDef, int codeAddress, @Nonnull T instruction) {
        super(codeAddress);
        this.methodDef = methodDef;
        this.instruction = instruction;
    }

    public double getSortOrder() {
        //instructions should appear after everything except an "end try" label and .catch directive
        return 100;
    }

    private boolean isAllowedOdex(@Nonnull Opcode opcode) {
        BaksmaliOptions options = methodDef.classDef.options;
        if (options.allowOdex) {
            return true;
        }

        if (methodDef.classDef.options.apiLevel >= 14) {
            return false;
        }

        return opcode.isVolatileFieldAccessor() || opcode == Opcode.THROW_VERIFICATION_ERROR;
    }

    private String writeInvalidItemIndex(InvalidItemIndex ex, int type, IndentingWriter writer)
            throws IOException {
        writer.write("#");
        writer.write(ex.getMessage());
        writer.write("\n");
        return String.format("%s@%d", ReferenceType.toString(type), ex.getInvalidIndex());
    }

    @Override
    public boolean writeTo(IndentingWriter writer) throws IOException {
        Opcode opcode = instruction.getOpcode();
        String verificationErrorName = null;
        String referenceString = null;
        String referenceString2 = null;

        boolean commentOutInstruction = false;

        if (instruction instanceof Instruction20bc) {
            int verificationError = ((Instruction20bc)instruction).getVerificationError();
            verificationErrorName = VerificationError.getVerificationErrorName(verificationError);
            if (verificationErrorName == null) {
                writer.write("#was invalid verification error type: ");
                writer.printSignedIntAsDec(verificationError);
                writer.write("\n");
                verificationErrorName = "generic-error";
            }
        }

        if (instruction instanceof ReferenceInstruction) {
            ReferenceInstruction referenceInstruction = (ReferenceInstruction)instruction;
            String classContext = null;
            if (methodDef.classDef.options.useImplicitReferences) {
                classContext = methodDef.method.getDefiningClass();
            }

            try {
                Reference reference = referenceInstruction.getReference();
<<<<<<< HEAD

                String classContext = null;
                if (methodDef.classDef.options.implicitReferences) {
                    classContext = methodDef.method.getDefiningClass();
                }

=======
>>>>>>> 7079014a
                referenceString = ReferenceUtil.getReferenceString(reference, classContext);
                assert referenceString != null;
            } catch (InvalidItemIndex ex) {
                commentOutInstruction = true;
                referenceString = writeInvalidItemIndex(ex, referenceInstruction.getReferenceType(),
                        writer);
            } catch (ReferenceType.InvalidReferenceTypeException ex) {
                writer.write("#invalid reference type: ");
                writer.printSignedIntAsDec(ex.getReferenceType());
                commentOutInstruction = true;

                referenceString = "invalid_reference";
            }

            if (instruction instanceof DualReferenceInstruction) {
                DualReferenceInstruction dualReferenceInstruction =
                        (DualReferenceInstruction) instruction;
                try {
                    Reference reference2 = dualReferenceInstruction.getReference2();
                    referenceString2 = ReferenceUtil.getReferenceString(reference2, classContext);
                } catch (InvalidItemIndex ex) {
                    commentOutInstruction = true;
                    referenceString2 = writeInvalidItemIndex(ex,
                            dualReferenceInstruction.getReferenceType2(), writer);
                } catch (ReferenceType.InvalidReferenceTypeException ex) {
                    writer.write("#invalid reference type: ");
                    writer.printSignedIntAsDec(ex.getReferenceType());
                    commentOutInstruction = true;

                    referenceString2 = "invalid_reference";
                }
            }
        }

        if (instruction instanceof Instruction31t) {
            boolean validPayload = true;

            switch (instruction.getOpcode()) {
                case PACKED_SWITCH:
                    int baseAddress = methodDef.getPackedSwitchBaseAddress(
                            this.codeAddress + ((Instruction31t)instruction).getCodeOffset());
                    if (baseAddress == -1) {
                        validPayload = false;
                    }
                    break;
                case SPARSE_SWITCH:
                    baseAddress = methodDef.getSparseSwitchBaseAddress(
                            this.codeAddress + ((Instruction31t)instruction).getCodeOffset());
                    if (baseAddress == -1) {
                        validPayload = false;
                    }
                    break;
                case FILL_ARRAY_DATA:
                    try {
                        methodDef.findPayloadOffset(this.codeAddress + ((Instruction31t)instruction).getCodeOffset(),
                                Opcode.ARRAY_PAYLOAD);
                    } catch (InvalidSwitchPayload ex) {
                        validPayload = false;
                    }
                    break;
                default:
                    throw new ExceptionWithContext("Invalid 31t opcode: %s", instruction.getOpcode());
            }

            if (!validPayload) {
                writer.write("#invalid payload reference\n");
                commentOutInstruction = true;
            }
        }

        if (opcode.odexOnly()) {
            if (!isAllowedOdex(opcode)) {
                writer.write("#disallowed odex opcode\n");
                commentOutInstruction = true;
            }
        }

        if (commentOutInstruction) {
            writer.write("#");
        }

        switch (instruction.getOpcode().format) {
            case Format10t:
                writeOpcode(writer);
                writer.write(' ');
                writeTargetLabel(writer);
                break;
            case Format10x:
                if (instruction instanceof UnknownInstruction) {
                    writer.write("#unknown opcode: 0x");
                    writer.printUnsignedLongAsHex(((UnknownInstruction)instruction).getOriginalOpcode());
                    writer.write('\n');
                }
                writeOpcode(writer);
                break;
            case Format11n:
                writeOpcode(writer);
                writer.write(' ');
                writeFirstRegister(writer);
                writer.write(", ");
                writeLiteral(writer);
                break;
            case Format11x:
                writeOpcode(writer);
                writer.write(' ');
                writeFirstRegister(writer);
                break;
            case Format12x:
                writeOpcode(writer);
                writer.write(' ');
                writeFirstRegister(writer);
                writer.write(", ");
                writeSecondRegister(writer);
                break;
            case Format20bc:
                writeOpcode(writer);
                writer.write(' ');
                writer.write(verificationErrorName);
                writer.write(", ");
                writer.write(referenceString);
                break;
            case Format20t:
            case Format30t:
                writeOpcode(writer);
                writer.write(' ');
                writeTargetLabel(writer);
                break;
            case Format21c:
            case Format31c:
                writeOpcode(writer);
                writer.write(' ');
                writeFirstRegister(writer);
                writer.write(", ");
                writer.write(referenceString);
                break;
            case Format21ih:
            case Format21lh:
            case Format21s:
            case Format31i:
            case Format51l:
                writeOpcode(writer);
                writer.write(' ');
                writeFirstRegister(writer);
                writer.write(", ");
                writeLiteral(writer);
                if (instruction.getOpcode().setsWideRegister()) {
                    writeCommentIfLikelyDouble(writer);
                } else {
                    boolean isResourceId = writeCommentIfResourceId(writer);
                    if (!isResourceId) writeCommentIfLikelyFloat(writer);
                }
                break;
            case Format21t:
            case Format31t:
                writeOpcode(writer);
                writer.write(' ');
                writeFirstRegister(writer);
                writer.write(", ");
                writeTargetLabel(writer);
                break;
            case Format22b:
            case Format22s:
                writeOpcode(writer);
                writer.write(' ');
                writeFirstRegister(writer);
                writer.write(", ");
                writeSecondRegister(writer);
                writer.write(", ");
                writeLiteral(writer);
                break;
            case Format22c:
                writeOpcode(writer);
                writer.write(' ');
                writeFirstRegister(writer);
                writer.write(", ");
                writeSecondRegister(writer);
                writer.write(", ");
                writer.write(referenceString);
                break;
            case Format22cs:
                writeOpcode(writer);
                writer.write(' ');
                writeFirstRegister(writer);
                writer.write(", ");
                writeSecondRegister(writer);
                writer.write(", ");
                writeFieldOffset(writer);
                break;
            case Format22t:
                writeOpcode(writer);
                writer.write(' ');
                writeFirstRegister(writer);
                writer.write(", ");
                writeSecondRegister(writer);
                writer.write(", ");
                writeTargetLabel(writer);
                break;
            case Format22x:
            case Format32x:
                writeOpcode(writer);
                writer.write(' ');
                writeFirstRegister(writer);
                writer.write(", ");
                writeSecondRegister(writer);
                break;
            case Format23x:
                writeOpcode(writer);
                writer.write(' ');
                writeFirstRegister(writer);
                writer.write(", ");
                writeSecondRegister(writer);
                writer.write(", ");
                writeThirdRegister(writer);
                break;
            case Format35c:
                writeOpcode(writer);
                writer.write(' ');
                writeInvokeRegisters(writer);
                writer.write(", ");
                writer.write(referenceString);
                break;
            case Format35mi:
                writeOpcode(writer);
                writer.write(' ');
                writeInvokeRegisters(writer);
                writer.write(", ");
                writeInlineIndex(writer);
                break;
            case Format35ms:
                writeOpcode(writer);
                writer.write(' ');
                writeInvokeRegisters(writer);
                writer.write(", ");
                writeVtableIndex(writer);
                break;
            case Format3rc:
                writeOpcode(writer);
                writer.write(' ');
                writeInvokeRangeRegisters(writer);
                writer.write(", ");
                writer.write(referenceString);
                break;
            case Format3rmi:
                writeOpcode(writer);
                writer.write(' ');
                writeInvokeRangeRegisters(writer);
                writer.write(", ");
                writeInlineIndex(writer);
                break;
            case Format3rms:
                writeOpcode(writer);
                writer.write(' ');
                writeInvokeRangeRegisters(writer);
                writer.write(", ");
                writeVtableIndex(writer);
                break;
            case Format45cc:
                writeOpcode(writer);
                writer.write(' ');
                writeInvokeRegisters(writer);
                writer.write(", ");
                writer.write(referenceString);
                writer.write(", ");
                writer.write(referenceString2);
                break;
            case Format4rcc:
                writeOpcode(writer);
                writer.write(' ');
                writeInvokeRangeRegisters(writer);
                writer.write(", ");
                writer.write(referenceString);
                writer.write(", ");
                writer.write(referenceString2);
                break;
            default:
                assert false;
                return false;
        }

        if (commentOutInstruction) {
            writer.write("\nnop");
        }

        return true;
    }

    protected void writeOpcode(IndentingWriter writer) throws IOException {
        writer.write(instruction.getOpcode().name);
    }

    protected void writeTargetLabel(IndentingWriter writer) throws IOException {
        //this method is overridden by OffsetInstructionMethodItem, and should only be called for the formats that
        //have a target
        throw new RuntimeException();
    }

    protected void writeRegister(IndentingWriter writer, int registerNumber) throws IOException {
        methodDef.registerFormatter.writeTo(writer, registerNumber);
    }

    protected void writeFirstRegister(IndentingWriter writer) throws IOException {
        writeRegister(writer, ((OneRegisterInstruction)instruction).getRegisterA());
    }

    protected void writeSecondRegister(IndentingWriter writer) throws IOException {
        writeRegister(writer, ((TwoRegisterInstruction)instruction).getRegisterB());
    }

    protected void writeThirdRegister(IndentingWriter writer) throws IOException {
        writeRegister(writer, ((ThreeRegisterInstruction) instruction).getRegisterC());
    }

    protected void writeInvokeRegisters(IndentingWriter writer) throws IOException {
        FiveRegisterInstruction instruction = (FiveRegisterInstruction)this.instruction;
        final int regCount = instruction.getRegisterCount();

        writer.write('{');
        switch (regCount) {
            case 1:
                writeRegister(writer, instruction.getRegisterC());
                break;
            case 2:
                writeRegister(writer, instruction.getRegisterC());
                writer.write(", ");
                writeRegister(writer, instruction.getRegisterD());
                break;
            case 3:
                writeRegister(writer, instruction.getRegisterC());
                writer.write(", ");
                writeRegister(writer, instruction.getRegisterD());
                writer.write(", ");
                writeRegister(writer, instruction.getRegisterE());
                break;
            case 4:
                writeRegister(writer, instruction.getRegisterC());
                writer.write(", ");
                writeRegister(writer, instruction.getRegisterD());
                writer.write(", ");
                writeRegister(writer, instruction.getRegisterE());
                writer.write(", ");
                writeRegister(writer, instruction.getRegisterF());
                break;
            case 5:
                writeRegister(writer, instruction.getRegisterC());
                writer.write(", ");
                writeRegister(writer, instruction.getRegisterD());
                writer.write(", ");
                writeRegister(writer, instruction.getRegisterE());
                writer.write(", ");
                writeRegister(writer, instruction.getRegisterF());
                writer.write(", ");
                writeRegister(writer, instruction.getRegisterG());
                break;
        }
        writer.write('}');
    }

    protected void writeInvokeRangeRegisters(IndentingWriter writer) throws IOException {
        RegisterRangeInstruction instruction = (RegisterRangeInstruction)this.instruction;

        int regCount = instruction.getRegisterCount();
        if (regCount == 0) {
            writer.write("{}");
        } else {
            int startRegister = instruction.getStartRegister();
            methodDef.registerFormatter.writeRegisterRange(writer, startRegister, startRegister+regCount-1);
        }
    }

    protected void writeLiteral(IndentingWriter writer) throws IOException {
        LongRenderer.writeSignedIntOrLongTo(writer, ((WideLiteralInstruction)instruction).getWideLiteral());
    }

    protected void writeCommentIfLikelyFloat(IndentingWriter writer) throws IOException {
        writeCommentIfLikelyFloat(writer, ((NarrowLiteralInstruction)instruction).getNarrowLiteral());
    }

    protected void writeCommentIfLikelyFloat(IndentingWriter writer, int val) throws IOException {
        if (NumberUtils.isLikelyFloat(val)) {
            writer.write("    # ");
            float fval = Float.intBitsToFloat(val);
            if (fval == Float.POSITIVE_INFINITY)
                writer.write("Float.POSITIVE_INFINITY");
            else if (fval == Float.NEGATIVE_INFINITY)
                writer.write("Float.NEGATIVE_INFINITY");
            else if (fval == Float.NaN)
                writer.write("Float.NaN");
            else if (fval == Float.MAX_VALUE)
                writer.write("Float.MAX_VALUE");
            else if (fval == (float)Math.PI)
                writer.write("(float)Math.PI");
            else if (fval == (float)Math.E)
                writer.write("(float)Math.E");
            else {
                writer.write(Float.toString(fval));
                writer.write('f');
            }
        }
    }

    protected void writeCommentIfLikelyDouble(IndentingWriter writer) throws IOException {
        writeCommentIfLikelyDouble(writer, ((WideLiteralInstruction)instruction).getWideLiteral());
    }

    protected void writeCommentIfLikelyDouble(IndentingWriter writer, long val) throws IOException {
        if (NumberUtils.isLikelyDouble(val)) {
            writer.write("    # ");
            double dval = Double.longBitsToDouble(val);
            if (dval == Double.POSITIVE_INFINITY)
                writer.write("Double.POSITIVE_INFINITY");
            else if (dval == Double.NEGATIVE_INFINITY)
                writer.write("Double.NEGATIVE_INFINITY");
            else if (dval == Double.NaN)
                writer.write("Double.NaN");
            else if (dval == Double.MAX_VALUE)
                writer.write("Double.MAX_VALUE");
            else if (dval == Math.PI)
                writer.write("Math.PI");
            else if (dval == Math.E)
                writer.write("Math.E");
            else
                writer.write(Double.toString(dval));
        }
    }

    protected boolean writeCommentIfResourceId(IndentingWriter writer) throws IOException {
        return writeCommentIfResourceId(writer, ((NarrowLiteralInstruction)instruction).getNarrowLiteral());
    }

    protected boolean writeCommentIfResourceId(IndentingWriter writer, int val) throws IOException {
        Map<Integer,String> resourceIds = methodDef.classDef.options.resourceIds;
        String resource = resourceIds.get(Integer.valueOf(val));
        if (resource != null) {
            writer.write("    # ");
            writer.write(resource);
            return true;
        }
        return false;
    }

    protected void writeFieldOffset(IndentingWriter writer) throws IOException {
        writer.write("field@0x");
        writer.printUnsignedLongAsHex(((FieldOffsetInstruction)instruction).getFieldOffset());
    }

    protected void writeInlineIndex(IndentingWriter writer) throws IOException {
        writer.write("inline@");
        writer.printSignedIntAsDec(((InlineIndexInstruction)instruction).getInlineIndex());
    }

    protected void writeVtableIndex(IndentingWriter writer) throws IOException {
        writer.write("vtable@");
        writer.printSignedIntAsDec(((VtableIndexInstruction)instruction).getVtableIndex());
    }
}<|MERGE_RESOLUTION|>--- conflicted
+++ resolved
@@ -110,21 +110,12 @@
         if (instruction instanceof ReferenceInstruction) {
             ReferenceInstruction referenceInstruction = (ReferenceInstruction)instruction;
             String classContext = null;
-            if (methodDef.classDef.options.useImplicitReferences) {
+            if (methodDef.classDef.options.implicitReferences) {
                 classContext = methodDef.method.getDefiningClass();
             }
 
             try {
                 Reference reference = referenceInstruction.getReference();
-<<<<<<< HEAD
-
-                String classContext = null;
-                if (methodDef.classDef.options.implicitReferences) {
-                    classContext = methodDef.method.getDefiningClass();
-                }
-
-=======
->>>>>>> 7079014a
                 referenceString = ReferenceUtil.getReferenceString(reference, classContext);
                 assert referenceString != null;
             } catch (InvalidItemIndex ex) {
