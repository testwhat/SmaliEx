/*
 * [The "BSD licence"]
 * Copyright (c) 2010 Ben Gruver (JesusFreke)
 * All rights reserved.
 *
 * Redistribution and use in source and binary forms, with or without
 * modification, are permitted provided that the following conditions
 * are met:
 * 1. Redistributions of source code must retain the above copyright
 *    notice, this list of conditions and the following disclaimer.
 * 2. Redistributions in binary form must reproduce the above copyright
 *    notice, this list of conditions and the following disclaimer in the
 *    documentation and/or other materials provided with the distribution.
 * 3. The name of the author may not be used to endorse or promote products
 *    derived from this software without specific prior written permission.
 *
 * THIS SOFTWARE IS PROVIDED BY THE AUTHOR ``AS IS'' AND ANY EXPRESS OR
 * IMPLIED WARRANTIES, INCLUDING, BUT NOT LIMITED TO, THE IMPLIED WARRANTIES
 * OF MERCHANTABILITY AND FITNESS FOR A PARTICULAR PURPOSE ARE DISCLAIMED.
 * IN NO EVENT SHALL THE AUTHOR BE LIABLE FOR ANY DIRECT, INDIRECT,
 * INCIDENTAL, SPECIAL, EXEMPLARY, OR CONSEQUENTIAL DAMAGES (INCLUDING, BUT
 * NOT LIMITED TO, PROCUREMENT OF SUBSTITUTE GOODS OR SERVICES; LOSS OF USE,
 * DATA, OR PROFITS; OR BUSINESS INTERRUPTION) HOWEVER CAUSED AND ON ANY
 * THEORY OF LIABILITY, WHETHER IN CONTRACT, STRICT LIABILITY, OR TORT
 * INCLUDING NEGLIGENCE OR OTHERWISE) ARISING IN ANY WAY OUT OF THE USE OF
 * THIS SOFTWARE, EVEN IF ADVISED OF THE POSSIBILITY OF SUCH DAMAGE.
 */

package org.jf.baksmali.Adaptors.Format;

import org.jf.baksmali.Adaptors.MethodDefinition;
import org.jf.baksmali.Adaptors.MethodDefinition.InvalidSwitchPayload;
import org.jf.baksmali.Adaptors.MethodItem;
import org.jf.baksmali.Renderers.LongRenderer;
import org.jf.baksmali.baksmaliOptions;
import org.jf.dexlib2.Opcode;
import org.jf.dexlib2.ReferenceType;
import org.jf.dexlib2.VerificationError;
import org.jf.dexlib2.dexbacked.DexBackedDexFile.InvalidItemIndex;
import org.jf.dexlib2.iface.instruction.*;
import org.jf.dexlib2.iface.instruction.formats.Instruction20bc;
import org.jf.dexlib2.iface.instruction.formats.Instruction31t;
import org.jf.dexlib2.iface.instruction.formats.UnknownInstruction;
import org.jf.dexlib2.iface.reference.Reference;
import org.jf.dexlib2.util.ReferenceUtil;
import org.jf.util.ExceptionWithContext;
import org.jf.util.IndentingWriter;
import org.jf.util.NumberUtils;

import javax.annotation.Nonnull;
import java.io.IOException;
import java.util.Map;

public class InstructionMethodItem<T extends Instruction> extends MethodItem {
    @Nonnull protected final MethodDefinition methodDef;
    @Nonnull protected final T instruction;

    public InstructionMethodItem(@Nonnull MethodDefinition methodDef, int codeAddress, @Nonnull T instruction) {
        super(codeAddress);
        this.methodDef = methodDef;
        this.instruction = instruction;
    }

    public double getSortOrder() {
        //instructions should appear after everything except an "end try" label and .catch directive
        return 100;
    }

    private boolean isAllowedOdex(@Nonnull Opcode opcode) {
        baksmaliOptions options = methodDef.classDef.options;
        if (options.allowOdex) {
            return true;
        }

        if (methodDef.classDef.options.apiLevel >= 14) {
            return false;
        }

        return opcode.isOdexedInstanceVolatile() || opcode.isOdexedStaticVolatile() ||
            opcode == Opcode.THROW_VERIFICATION_ERROR;
    }

    @Override
    public boolean writeTo(IndentingWriter writer) throws IOException {
        Opcode opcode = instruction.getOpcode();
        String verificationErrorName = null;
        String referenceString = null;

        boolean commentOutInstruction = false;

        if (instruction instanceof Instruction20bc) {
            int verificationError = ((Instruction20bc)instruction).getVerificationError();
            verificationErrorName = VerificationError.getVerificationErrorName(verificationError);
            if (verificationErrorName == null) {
                writer.write("#was invalid verification error type: ");
                writer.printSignedIntAsDec(verificationError);
                writer.write("\n");
                verificationErrorName = "generic-error";
            }
        }

        if (instruction instanceof ReferenceInstruction) {
            ReferenceInstruction referenceInstruction = (ReferenceInstruction)instruction;
            try {
                Reference reference = referenceInstruction.getReference();
                referenceString = ReferenceUtil.getReferenceString(reference);
                assert referenceString != null;
            } catch (InvalidItemIndex ex) {
                writer.write("#");
                writer.write(ex.getMessage());
                writer.write("\n");
                commentOutInstruction = true;

                referenceString = String.format("%s@%d",
                    ReferenceType.toString(referenceInstruction.getReferenceType()),
                    ex.getInvalidIndex());
            } catch (ReferenceType.InvalidReferenceTypeException ex) {
                writer.write("#invalid reference type: ");
                writer.printSignedIntAsDec(ex.getReferenceType());
                commentOutInstruction = true;

                referenceString = "invalid_reference";
            }
        }

        if (instruction instanceof Instruction31t) {
            Opcode payloadOpcode;
            switch (instruction.getOpcode()) {
                case PACKED_SWITCH:
                    payloadOpcode = Opcode.PACKED_SWITCH_PAYLOAD;
                    break;
                case SPARSE_SWITCH:
                    payloadOpcode = Opcode.SPARSE_SWITCH_PAYLOAD;
                    break;
                case FILL_ARRAY_DATA:
                    payloadOpcode = Opcode.ARRAY_PAYLOAD;
                    break;
                default:
                    throw new ExceptionWithContext("Invalid 31t opcode: %s", instruction.getOpcode());
            }

            try {
                methodDef.findSwitchPayload(this.codeAddress + ((Instruction31t)instruction).getCodeOffset(),
                        payloadOpcode);
            } catch (InvalidSwitchPayload ex) {
                writer.write("#invalid payload reference");
                commentOutInstruction = true;
            }
        }

        if (opcode.odexOnly()) {
            if (!isAllowedOdex(opcode)) {
                writer.write("#disallowed odex opcode\n");
                commentOutInstruction = true;
            }
        }

        if (commentOutInstruction) {
            writer.write("#");
        }

        switch (instruction.getOpcode().format) {
            case Format10t:
                writeOpcode(writer);
                writer.write(' ');
                writeTargetLabel(writer);
                break;
            case Format10x:
                if (instruction instanceof UnknownInstruction) {
                    writer.write("#unknown opcode: 0x");
                    writer.printUnsignedLongAsHex(((UnknownInstruction)instruction).getOriginalOpcode());
                    writer.write('\n');
                }
                writeOpcode(writer);
                break;
            case Format11n:
                writeOpcode(writer);
                writer.write(' ');
                writeFirstRegister(writer);
                writer.write(", ");
                writeLiteral(writer);
                break;
            case Format11x:
                writeOpcode(writer);
                writer.write(' ');
                writeFirstRegister(writer);
                break;
            case Format12x:
                writeOpcode(writer);
                writer.write(' ');
                writeFirstRegister(writer);
                writer.write(", ");
                writeSecondRegister(writer);
                break;
            case Format20bc:
                writeOpcode(writer);
                writer.write(' ');
                writer.write(verificationErrorName);
                writer.write(", ");
                writer.write(referenceString);
                break;
            case Format20t:
            case Format30t:
                writeOpcode(writer);
                writer.write(' ');
                writeTargetLabel(writer);
                break;
            case Format21c:
            case Format31c:
                writeOpcode(writer);
                writer.write(' ');
                writeFirstRegister(writer);
                writer.write(", ");
                writer.write(referenceString);
                break;
            case Format21ih:
            case Format21lh:
            case Format21s:
            case Format31i:
            case Format51l:
                writeOpcode(writer);
                writer.write(' ');
                writeFirstRegister(writer);
                writer.write(", ");
                writeLiteral(writer);
                if (instruction.getOpcode().setsWideRegister()) {
                    writeDouble(writer);
                } else {
                    writeResourceId(writer);
<<<<<<< HEAD
                    writeFloat(writer);
                }
                return true;
=======
                break;
>>>>>>> fce4cc0c
            case Format21t:
            case Format31t:
                writeOpcode(writer);
                writer.write(' ');
                writeFirstRegister(writer);
                writer.write(", ");
                writeTargetLabel(writer);
                break;
            case Format22b:
            case Format22s:
                writeOpcode(writer);
                writer.write(' ');
                writeFirstRegister(writer);
                writer.write(", ");
                writeSecondRegister(writer);
                writer.write(", ");
                writeLiteral(writer);
                break;
            case Format22c:
                writeOpcode(writer);
                writer.write(' ');
                writeFirstRegister(writer);
                writer.write(", ");
                writeSecondRegister(writer);
                writer.write(", ");
                writer.write(referenceString);
                break;
            case Format22cs:
                writeOpcode(writer);
                writer.write(' ');
                writeFirstRegister(writer);
                writer.write(", ");
                writeSecondRegister(writer);
                writer.write(", ");
                writeFieldOffset(writer);
                break;
            case Format22t:
                writeOpcode(writer);
                writer.write(' ');
                writeFirstRegister(writer);
                writer.write(", ");
                writeSecondRegister(writer);
                writer.write(", ");
                writeTargetLabel(writer);
                break;
            case Format22x:
            case Format32x:
                writeOpcode(writer);
                writer.write(' ');
                writeFirstRegister(writer);
                writer.write(", ");
                writeSecondRegister(writer);
                break;
            case Format23x:
                writeOpcode(writer);
                writer.write(' ');
                writeFirstRegister(writer);
                writer.write(", ");
                writeSecondRegister(writer);
                writer.write(", ");
                writeThirdRegister(writer);
                break;
            case Format35c:
                writeOpcode(writer);
                writer.write(' ');
                writeInvokeRegisters(writer);
                writer.write(", ");
                writer.write(referenceString);
                break;
            case Format35mi:
                writeOpcode(writer);
                writer.write(' ');
                writeInvokeRegisters(writer);
                writer.write(", ");
                writeInlineIndex(writer);
                break;
            case Format35ms:
                writeOpcode(writer);
                writer.write(' ');
                writeInvokeRegisters(writer);
                writer.write(", ");
                writeVtableIndex(writer);
                break;
            case Format3rc:
                writeOpcode(writer);
                writer.write(' ');
                writeInvokeRangeRegisters(writer);
                writer.write(", ");
                writer.write(referenceString);
                break;
            case Format3rmi:
                writeOpcode(writer);
                writer.write(' ');
                writeInvokeRangeRegisters(writer);
                writer.write(", ");
                writeInlineIndex(writer);
                break;
            case Format3rms:
                writeOpcode(writer);
                writer.write(' ');
                writeInvokeRangeRegisters(writer);
                writer.write(", ");
                writeVtableIndex(writer);
                break;
            default:
                assert false;
                return false;
        }

        if (commentOutInstruction) {
            writer.write("\nnop");
        }

        return true;
    }

    protected void writeOpcode(IndentingWriter writer) throws IOException {
        writer.write(instruction.getOpcode().name);
    }

    protected void writeTargetLabel(IndentingWriter writer) throws IOException {
        //this method is overridden by OffsetInstructionMethodItem, and should only be called for the formats that
        //have a target
        throw new RuntimeException();
    }

    protected void writeRegister(IndentingWriter writer, int registerNumber) throws IOException {
        methodDef.registerFormatter.writeTo(writer, registerNumber);
    }

    protected void writeFirstRegister(IndentingWriter writer) throws IOException {
        writeRegister(writer, ((OneRegisterInstruction)instruction).getRegisterA());
    }

    protected void writeSecondRegister(IndentingWriter writer) throws IOException {
        writeRegister(writer, ((TwoRegisterInstruction)instruction).getRegisterB());
    }

    protected void writeThirdRegister(IndentingWriter writer) throws IOException {
        writeRegister(writer, ((ThreeRegisterInstruction) instruction).getRegisterC());
    }

    protected void writeInvokeRegisters(IndentingWriter writer) throws IOException {
        FiveRegisterInstruction instruction = (FiveRegisterInstruction)this.instruction;
        final int regCount = instruction.getRegisterCount();

        writer.write('{');
        switch (regCount) {
            case 1:
                writeRegister(writer, instruction.getRegisterC());
                break;
            case 2:
                writeRegister(writer, instruction.getRegisterC());
                writer.write(", ");
                writeRegister(writer, instruction.getRegisterD());
                break;
            case 3:
                writeRegister(writer, instruction.getRegisterC());
                writer.write(", ");
                writeRegister(writer, instruction.getRegisterD());
                writer.write(", ");
                writeRegister(writer, instruction.getRegisterE());
                break;
            case 4:
                writeRegister(writer, instruction.getRegisterC());
                writer.write(", ");
                writeRegister(writer, instruction.getRegisterD());
                writer.write(", ");
                writeRegister(writer, instruction.getRegisterE());
                writer.write(", ");
                writeRegister(writer, instruction.getRegisterF());
                break;
            case 5:
                writeRegister(writer, instruction.getRegisterC());
                writer.write(", ");
                writeRegister(writer, instruction.getRegisterD());
                writer.write(", ");
                writeRegister(writer, instruction.getRegisterE());
                writer.write(", ");
                writeRegister(writer, instruction.getRegisterF());
                writer.write(", ");
                writeRegister(writer, instruction.getRegisterG());
                break;
        }
        writer.write('}');
    }

    protected void writeInvokeRangeRegisters(IndentingWriter writer) throws IOException {
        RegisterRangeInstruction instruction = (RegisterRangeInstruction)this.instruction;

        int regCount = instruction.getRegisterCount();
        if (regCount == 0) {
            writer.write("{}");
        } else {
            int startRegister = instruction.getStartRegister();
            methodDef.registerFormatter.writeRegisterRange(writer, startRegister, startRegister+regCount-1);
        }
    }

    protected void writeLiteral(IndentingWriter writer) throws IOException {
        LongRenderer.writeSignedIntOrLongTo(writer, ((WideLiteralInstruction)instruction).getWideLiteral());
    }

    protected void writeFloat(IndentingWriter writer) throws IOException {
        writeFloat(writer, ((NarrowLiteralInstruction)instruction).getNarrowLiteral());
    }

    protected void writeFloat(IndentingWriter writer, int val) throws IOException {
        if (NumberUtils.isLikelyFloat(val)) {
            writer.write("    # ");
            float fval = Float.intBitsToFloat(val);
            if (fval == Float.POSITIVE_INFINITY)
                writer.write("Float.POSITIVE_INFINITY");
            else if (fval == Float.NEGATIVE_INFINITY)
                writer.write("Float.NEGATIVE_INFINITY");
            else if (fval == Float.NaN)
                writer.write("Float.NaN");
            else if (fval == Float.MAX_VALUE)
                writer.write("Float.MAX_VALUE");
            else if (fval == (float)Math.PI)
                writer.write("(float)Math.PI");
            else if (fval == (float)Math.E)
                writer.write("(float)Math.E");
            else {
                writer.write(Float.toString(fval));
                writer.write('f');
            }
        }
    }

    protected void writeDouble(IndentingWriter writer) throws IOException {
        writeDouble(writer, ((WideLiteralInstruction)instruction).getWideLiteral());
    }

    protected void writeDouble(IndentingWriter writer, long val) throws IOException {
        if (NumberUtils.isLikelyDouble(val)) {
            writer.write("    # ");
            double dval = Double.longBitsToDouble(val);
            if (dval == Double.POSITIVE_INFINITY)
                writer.write("Double.POSITIVE_INFINITY");
            else if (dval == Double.NEGATIVE_INFINITY)
                writer.write("Double.NEGATIVE_INFINITY");
            else if (dval == Double.NaN)
                writer.write("Double.NaN");
            else if (dval == Double.MAX_VALUE)
                writer.write("Double.MAX_VALUE");
            else if (dval == Math.PI)
                writer.write("Math.PI");
            else if (dval == Math.E)
                writer.write("Math.E");
            else
                writer.write(Double.toString(dval));
        }
    }

    protected void writeResourceId(IndentingWriter writer) throws IOException {
        writeResourceId(writer, ((NarrowLiteralInstruction)instruction).getNarrowLiteral());
    }

    protected void writeResourceId(IndentingWriter writer, int val) throws IOException {
        Map<Integer,String> resourceIds = methodDef.classDef.options.resourceIds;
        String resource = resourceIds.get(Integer.valueOf(val));
        if (resource != null) {
            writer.write("    # ");
            writer.write(resource);
        }
    }

    protected void writeFieldOffset(IndentingWriter writer) throws IOException {
        writer.write("field@0x");
        writer.printUnsignedLongAsHex(((FieldOffsetInstruction)instruction).getFieldOffset());
    }

    protected void writeInlineIndex(IndentingWriter writer) throws IOException {
        writer.write("inline@");
        writer.printSignedIntAsDec(((InlineIndexInstruction)instruction).getInlineIndex());
    }

    protected void writeVtableIndex(IndentingWriter writer) throws IOException {
        writer.write("vtable@");
        writer.printSignedIntAsDec(((VtableIndexInstruction)instruction).getVtableIndex());
    }
}<|MERGE_RESOLUTION|>--- conflicted
+++ resolved
@@ -227,13 +227,9 @@
                     writeDouble(writer);
                 } else {
                     writeResourceId(writer);
-<<<<<<< HEAD
                     writeFloat(writer);
                 }
-                return true;
-=======
-                break;
->>>>>>> fce4cc0c
+                break;
             case Format21t:
             case Format31t:
                 writeOpcode(writer);
