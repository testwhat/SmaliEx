/*
 * [The "BSD licence"]
 * Copyright (c) 2010 Ben Gruver (JesusFreke)
 * All rights reserved.
 *
 * Redistribution and use in source and binary forms, with or without
 * modification, are permitted provided that the following conditions
 * are met:
 * 1. Redistributions of source code must retain the above copyright
 *    notice, this list of conditions and the following disclaimer.
 * 2. Redistributions in binary form must reproduce the above copyright
 *    notice, this list of conditions and the following disclaimer in the
 *    documentation and/or other materials provided with the distribution.
 * 3. The name of the author may not be used to endorse or promote products
 *    derived from this software without specific prior written permission.
 *
 * THIS SOFTWARE IS PROVIDED BY THE AUTHOR ``AS IS'' AND ANY EXPRESS OR
 * IMPLIED WARRANTIES, INCLUDING, BUT NOT LIMITED TO, THE IMPLIED WARRANTIES
 * OF MERCHANTABILITY AND FITNESS FOR A PARTICULAR PURPOSE ARE DISCLAIMED.
 * IN NO EVENT SHALL THE AUTHOR BE LIABLE FOR ANY DIRECT, INDIRECT,
 * INCIDENTAL, SPECIAL, EXEMPLARY, OR CONSEQUENTIAL DAMAGES (INCLUDING, BUT
 * NOT LIMITED TO, PROCUREMENT OF SUBSTITUTE GOODS OR SERVICES; LOSS OF USE,
 * DATA, OR PROFITS; OR BUSINESS INTERRUPTION) HOWEVER CAUSED AND ON ANY
 * THEORY OF LIABILITY, WHETHER IN CONTRACT, STRICT LIABILITY, OR TORT
 * INCLUDING NEGLIGENCE OR OTHERWISE) ARISING IN ANY WAY OUT OF THE USE OF
 * THIS SOFTWARE, EVEN IF ADVISED OF THE POSSIBILITY OF SUCH DAMAGE.
 */

package org.jf.baksmali;

import java.io.File;
import java.io.IOException;
import java.io.InputStream;
import java.util.List;
import java.util.Locale;
import java.util.Properties;

import javax.annotation.Nonnull;

import org.apache.commons.cli.CommandLine;
import org.apache.commons.cli.CommandLineParser;
import org.apache.commons.cli.Option;
import org.apache.commons.cli.OptionBuilder;
import org.apache.commons.cli.Options;
import org.apache.commons.cli.ParseException;
import org.apache.commons.cli.PosixParser;
import org.jf.dexlib2.DexFileFactory;
import org.jf.dexlib2.analysis.InlineMethodResolver;
import org.jf.dexlib2.dexbacked.DexBackedDexFile;
import org.jf.dexlib2.dexbacked.DexBackedOdexFile;
<<<<<<< HEAD
=======
import org.jf.dexlib2.dexbacked.OatFile.OatDexFile;
import org.jf.dexlib2.iface.DexFile;
>>>>>>> 87d10dac
import org.jf.util.ConsoleUtil;
import org.jf.util.SmaliHelpFormatter;

import com.google.common.collect.Lists;

public class main {

    public static final String VERSION;

    private static final Options basicOptions;
    private static final Options debugOptions;
    private static final Options options;

    static {
        options = new Options();
        basicOptions = new Options();
        debugOptions = new Options();
        buildOptions();

        InputStream templateStream = baksmali.class.getClassLoader().getResourceAsStream("baksmali.properties");
        if (templateStream != null) {
            Properties properties = new Properties();
            String version = "(unknown)";
            try {
                properties.load(templateStream);
                version = properties.getProperty("application.version");
            } catch (IOException ex) {
                // ignore
            }
            VERSION = version;
        } else {
            VERSION = "[unknown version]";
        }
    }

    /**
     * This class is uninstantiable.
     */
    private main() {
    }

    /**
     * A more programmatic-friendly entry point for baksmali
     *
     * @param options a baksmaliOptions object with the options to run baksmali with
     * @param inputDexFile The DexFile to disassemble
     * @return true if disassembly completed with no errors, or false if errors were encountered
     */
    public static boolean run(@Nonnull baksmaliOptions options, @Nonnull DexFile inputDexFile) throws IOException {
        if (options.bootClassPathEntries.isEmpty() &&
                (options.deodex || options.registerInfo != 0 || options.normalizeVirtualMethods)) {
            if (inputDexFile instanceof DexBackedOdexFile) {
                options.bootClassPathEntries = ((DexBackedOdexFile)inputDexFile).getDependencies();
            } else {
                options.bootClassPathEntries = getDefaultBootClassPathForApi(options.apiLevel,
                        options.experimental);
            }
        }

        if (options.customInlineDefinitions == null && inputDexFile instanceof DexBackedOdexFile) {
            options.inlineResolver =
                    InlineMethodResolver.createInlineMethodResolver(
                            ((DexBackedOdexFile)inputDexFile).getOdexVersion());
        }

        boolean errorOccurred = false;
        if (options.disassemble) {
            errorOccurred = !baksmali.disassembleDexFile(inputDexFile, options);
        }

        if (options.dump) {
            if (!(inputDexFile instanceof DexBackedDexFile)) {
                throw new IllegalArgumentException("Annotated hex-dumps require a DexBackedDexFile");
            }
            dump.dump((DexBackedDexFile)inputDexFile, options.dumpFileName, options.apiLevel);
        }

        return !errorOccurred;
    }

    /**
     * Run!
     */
    public static void main(String[] args) throws IOException {
        Locale locale = new Locale("en", "US");
        Locale.setDefault(locale);

        CommandLineParser parser = new PosixParser();
        CommandLine commandLine;

        try {
            commandLine = parser.parse(options, args);
        } catch (ParseException ex) {
            usage();
            return;
        }

        baksmaliOptions options = new baksmaliOptions();

        String[] remainingArgs = commandLine.getArgs();
        Option[] clOptions = commandLine.getOptions();

        for (int i=0; i<clOptions.length; i++) {
            Option option = clOptions[i];
            String opt = option.getOpt();

            switch (opt.charAt(0)) {
                case 'v':
                    version();
                    return;
                case '?':
                    while (++i < clOptions.length) {
                        if (clOptions[i].getOpt().charAt(0) == '?') {
                            usage(true);
                            return;
                        }
                    }
                    usage(false);
                    return;
                case 'o':
                    options.outputDirectory = commandLine.getOptionValue("o");
                    break;
                case 'p':
                    options.noParameterRegisters = true;
                    break;
                case 'l':
                    options.useLocalsDirective = true;
                    break;
                case 's':
                    options.useSequentialLabels = true;
                    break;
                case 'b':
                    options.outputDebugInfo = false;
                    break;
                case 'd':
                    options.bootClassPathDirs.add(option.getValue());
                    break;
                case 'f':
                    options.addCodeOffsets = true;
                    break;
                case 'r':
                    String[] values = commandLine.getOptionValues('r');
                    int registerInfo = 0;

                    if (values == null || values.length == 0) {
                        registerInfo = baksmaliOptions.ARGS | baksmaliOptions.DEST;
                    } else {
                        for (String value: values) {
                            if (value.equalsIgnoreCase("ALL")) {
                                registerInfo |= baksmaliOptions.ALL;
                            } else if (value.equalsIgnoreCase("ALLPRE")) {
                                registerInfo |= baksmaliOptions.ALLPRE;
                            } else if (value.equalsIgnoreCase("ALLPOST")) {
                                registerInfo |= baksmaliOptions.ALLPOST;
                            } else if (value.equalsIgnoreCase("ARGS")) {
                                registerInfo |= baksmaliOptions.ARGS;
                            } else if (value.equalsIgnoreCase("DEST")) {
                                registerInfo |= baksmaliOptions.DEST;
                            } else if (value.equalsIgnoreCase("MERGE")) {
                                registerInfo |= baksmaliOptions.MERGE;
                            } else if (value.equalsIgnoreCase("FULLMERGE")) {
                                registerInfo |= baksmaliOptions.FULLMERGE;
                            } else {
                                usage();
                                return;
                            }
                        }

                        if ((registerInfo & baksmaliOptions.FULLMERGE) != 0) {
                            registerInfo &= ~baksmaliOptions.MERGE;
                        }
                    }
                    options.registerInfo = registerInfo;
                    break;
                case 'c':
                    String bcp = commandLine.getOptionValue("c");
                    if (bcp != null && bcp.charAt(0) == ':') {
                        options.addExtraClassPath(bcp);
                    } else {
                        options.setBootClassPath(bcp);
                    }
                    break;
                case 'x':
                    options.deodex = true;
                    break;
                case 'X':
                    options.experimental = true;
                    break;
                case 'm':
                    options.noAccessorComments = true;
                    break;
                case 'a':
                    options.apiLevel = Integer.parseInt(commandLine.getOptionValue("a"));
                    break;
                case 'j':
                    options.jobs = Integer.parseInt(commandLine.getOptionValue("j"));
                    break;
                case 'i':
                    String rif = commandLine.getOptionValue("i");
                    options.setResourceIdFiles(rif);
                    break;
                case 't':
                    options.useImplicitReferences = true;
                    break;
                case 'e':
                    options.dexEntry = commandLine.getOptionValue("e");
                    break;
                case 'k':
                    options.checkPackagePrivateAccess = true;
                    break;
                case 'n':
                    options.normalizeVirtualMethods = true;
                    break;
                case 'N':
                    options.disassemble = false;
                    break;
                case 'D':
                    options.dump = true;
                    options.dumpFileName = commandLine.getOptionValue("D");
                    break;
                case 'I':
                    options.ignoreErrors = true;
                    break;
                case 'T':
                    options.customInlineDefinitions = new File(commandLine.getOptionValue("T"));
                    break;
                default:
                    assert false;
            }
        }

        if (remainingArgs.length != 1) {
            usage();
            return;
        }

        String inputDexPath = remainingArgs[0];
        File dexFileFile = new File(inputDexPath);
        if (!dexFileFile.exists()) {
            System.err.println("Can't find the file " + inputDexPath);
            System.exit(1);
        }

<<<<<<< HEAD
        // Read in and parse the dex file
        List<DexBackedDexFile> dexFiles = DexFileFactory.loadDexFiles(dexFileFile, options.dexEntry,
                options.apiLevel, options.experimental);

        for (int i = 0; i < dexFiles.size(); i++) {
            DexBackedDexFile dexFile = dexFiles.get(i);
            if (dexFile.isOdexFile()) {
                if (!options.deodex) {
                    System.err.println("Warning: You are disassembling an odex file without deodexing it. You");
                    System.err.println("won't be able to re-assemble the results unless you deodex it with the -x");
                    System.err.println("option");
                    options.allowOdex = true;
                }
            } else {
                options.deodex = false;
=======
        //Read in and parse the dex file
        DexBackedDexFile dexFile = null;
        try {
            dexFile = DexFileFactory.loadDexFile(dexFileFile, options.dexEntry, options.apiLevel, options.experimental);
        } catch (MultipleDexFilesException ex) {
            System.err.println(String.format("%s contains multiple dex files. You must specify which one to " +
                    "disassemble with the -e option", dexFileFile.getName()));
            System.err.println("Valid entries include:");

            for (OatDexFile oatDexFile: ex.oatFile.getDexFiles()) {
                System.err.println(oatDexFile.filename);
>>>>>>> 87d10dac
            }

            if (!setBootClassPath && (options.deodex || options.registerInfo != 0
                    || options.normalizeVirtualMethods)) {
                if (dexFile instanceof DexBackedOdexFile) {
                    options.bootClassPathEntries = ((DexBackedOdexFile) dexFile).getDependencies();
                } else {
                    options.bootClassPathEntries = getDefaultBootClassPathForApi(options.apiLevel,
                            options.experimental);
                }
            }

<<<<<<< HEAD
            if (options.customInlineDefinitions == null && dexFile instanceof DexBackedOdexFile) {
                options.inlineResolver =
                        InlineMethodResolver.createInlineMethodResolver(
                                ((DexBackedOdexFile) dexFile).getOdexVersion());
            }

            boolean errorOccurred = false;
            if (disassemble) {
                errorOccurred = !baksmali.disassembleDexFile(dexFile, options);
            }

            if (doDump) {
                if (dumpFileName == null) {
                    dumpFileName = commandLine.getOptionValue(inputDexFileName
                            + (i > 0 ? (i + 1) : "") + ".dump");
                }
                dump.dump(dexFile, dumpFileName, options.apiLevel, options.experimental);
            }

            if (errorOccurred) {
                System.exit(1);
            }
=======
        if (options.dump) {
            if (options.dumpFileName == null) {
                options.dumpFileName =  inputDexPath + ".dump";
            }
        }

        try {
            if (!run(options, dexFile)) {
                System.exit(1);
            }
        } catch (IllegalArgumentException ex) {
            System.err.println(ex.getMessage());
            System.exit(1);
>>>>>>> 87d10dac
        }
    }

    /**
     * Prints the usage message.
     */
    private static void usage(boolean printDebugOptions) {
        SmaliHelpFormatter formatter = new SmaliHelpFormatter();
        int consoleWidth = ConsoleUtil.getConsoleWidth();
        if (consoleWidth <= 0) {
            consoleWidth = 80;
        }

        formatter.setWidth(consoleWidth);

        formatter.printHelp("java -jar baksmali.jar [options] <dex-file>",
                "disassembles and/or dumps a dex file", basicOptions, printDebugOptions?debugOptions:null);
    }

    private static void usage() {
        usage(false);
    }

    /**
     * Prints the version message.
     */
    protected static void version() {
        System.out.println("baksmali " + VERSION + " (http://smali.googlecode.com)");
        System.out.println("Copyright (C) 2010 Ben Gruver (JesusFreke@JesusFreke.com)");
        System.out.println("BSD license (http://www.opensource.org/licenses/bsd-license.php)");
        System.exit(0);
    }

    @SuppressWarnings("AccessStaticViaInstance")
    private static void buildOptions() {
        Option versionOption = OptionBuilder.withLongOpt("version")
                .withDescription("prints the version then exits")
                .create("v");

        Option helpOption = OptionBuilder.withLongOpt("help")
                .withDescription("prints the help message then exits. Specify twice for debug options")
                .create("?");

        Option outputDirOption = OptionBuilder.withLongOpt("output")
                .withDescription("the directory where the disassembled files will be placed. The default is out")
                .hasArg()
                .withArgName("DIR")
                .create("o");

        Option noParameterRegistersOption = OptionBuilder.withLongOpt("no-parameter-registers")
                .withDescription("use the v<n> syntax instead of the p<n> syntax for registers mapped to method " +
                        "parameters")
                .create("p");

        Option deodexerantOption = OptionBuilder.withLongOpt("deodex")
                .withDescription("deodex the given odex file. This option is ignored if the input file is not an " +
                        "odex file")
                .create("x");

        Option experimentalOption = OptionBuilder.withLongOpt("experimental")
                .withDescription("enable experimental opcodes to be disassembled, even if they aren't necessarily supported in the Android runtime yet")
                .create("X");

        Option useLocalsOption = OptionBuilder.withLongOpt("use-locals")
                .withDescription("output the .locals directive with the number of non-parameter registers, rather" +
                        " than the .register directive with the total number of register")
                .create("l");

        Option sequentialLabelsOption = OptionBuilder.withLongOpt("sequential-labels")
                .withDescription("create label names using a sequential numbering scheme per label type, rather than " +
                        "using the bytecode address")
                .create("s");

        Option noDebugInfoOption = OptionBuilder.withLongOpt("no-debug-info")
                .withDescription("don't write out debug info (.local, .param, .line, etc.)")
                .create("b");

        Option registerInfoOption = OptionBuilder.withLongOpt("register-info")
                .hasOptionalArgs()
                .withArgName("REGISTER_INFO_TYPES")
                .withValueSeparator(',')
                .withDescription("print the specificed type(s) of register information for each instruction. " +
                        "\"ARGS,DEST\" is the default if no types are specified.\nValid values are:\nALL: all " +
                        "pre- and post-instruction registers.\nALLPRE: all pre-instruction registers\nALLPOST: all " +
                        "post-instruction registers\nARGS: any pre-instruction registers used as arguments to the " +
                        "instruction\nDEST: the post-instruction destination register, if any\nMERGE: Any " +
                        "pre-instruction register has been merged from more than 1 different post-instruction " +
                        "register from its predecessors\nFULLMERGE: For each register that would be printed by " +
                        "MERGE, also show the incoming register types that were merged")
                .create("r");

        Option classPathOption = OptionBuilder.withLongOpt("bootclasspath")
                .withDescription("A colon-separated list of bootclasspath jar/oat files to use for analysis. Add an " +
                        "initial colon to specify that the jars/oats should be appended to the default bootclasspath " +
                        "instead of replacing it")
                .hasOptionalArg()
                .withArgName("BOOTCLASSPATH")
                .create("c");

        Option classPathDirOption = OptionBuilder.withLongOpt("bootclasspath-dir")
                .withDescription("the base folder to look for the bootclasspath files in. Defaults to the current " +
                        "directory")
                .hasArg()
                .withArgName("DIR")
                .create("d");

        Option codeOffsetOption = OptionBuilder.withLongOpt("code-offsets")
                .withDescription("add comments to the disassembly containing the code offset for each address")
                .create("f");

        Option noAccessorCommentsOption = OptionBuilder.withLongOpt("no-accessor-comments")
                .withDescription("don't output helper comments for synthetic accessors")
                .create("m");

        Option apiLevelOption = OptionBuilder.withLongOpt("api-level")
                .withDescription("The numeric api-level of the file being disassembled. If not " +
                        "specified, it defaults to 15 (ICS).")
                .hasArg()
                .withArgName("API_LEVEL")
                .create("a");

        Option jobsOption = OptionBuilder.withLongOpt("jobs")
                .withDescription("The number of threads to use. Defaults to the number of cores available, up to a " +
                        "maximum of 6")
                .hasArg()
                .withArgName("NUM_THREADS")
                .create("j");

        Option resourceIdFilesOption = OptionBuilder.withLongOpt("resource-id-files")
                .withDescription("the resource ID files to use, for analysis. A colon-separated list of prefix=file " +
                        "pairs.  For example R=res/values/public.xml:" +
                        "android.R=$ANDROID_HOME/platforms/android-19/data/res/values/public.xml")
                .hasArg()
                .withArgName("FILES")
                .create("i");

        Option noImplicitReferencesOption = OptionBuilder.withLongOpt("implicit-references")
                .withDescription("Use implicit (type-less) method and field references")
                .create("t");

        Option checkPackagePrivateAccessOption = OptionBuilder.withLongOpt("check-package-private-access")
                .withDescription("When deodexing, use the package-private access check when calculating vtable " +
                        "indexes. It should only be needed for 4.2.0 odexes. The functionality was reverted for " +
                        "4.2.1.")
                .create("k");

        Option normalizeVirtualMethods = OptionBuilder.withLongOpt("normalize-virtual-methods")
                .withDescription("Normalize virtual method references to the reference the base method.")
                .create("n");

        Option dumpOption = OptionBuilder.withLongOpt("dump-to")
                .withDescription("dumps the given dex file into a single annotated dump file named FILE" +
                        " (<dexfile>.dump by default), along with the normal disassembly")
                .hasOptionalArg()
                .withArgName("FILE")
                .create("D");

        Option ignoreErrorsOption = OptionBuilder.withLongOpt("ignore-errors")
                .withDescription("ignores any non-fatal errors that occur while disassembling/deodexing," +
                        " ignoring the class if needed, and continuing with the next class. The default" +
                        " behavior is to stop disassembling and exit once an error is encountered")
                .create("I");

        Option noDisassemblyOption = OptionBuilder.withLongOpt("no-disassembly")
                .withDescription("suppresses the output of the disassembly")
                .create("N");

        Option inlineTableOption = OptionBuilder.withLongOpt("inline-table")
                .withDescription("specify a file containing a custom inline method table to use for deodexing")
                .hasArg()
                .withArgName("FILE")
                .create("T");

        Option dexEntryOption = OptionBuilder.withLongOpt("dex-file")
                .withDescription("looks for dex file named DEX_FILE, defaults to classes.dex")
                .withArgName("DEX_FILE")
                .hasArg()
                .create("e");

        basicOptions.addOption(versionOption);
        basicOptions.addOption(helpOption);
        basicOptions.addOption(outputDirOption);
        basicOptions.addOption(noParameterRegistersOption);
        basicOptions.addOption(deodexerantOption);
        basicOptions.addOption(experimentalOption);
        basicOptions.addOption(useLocalsOption);
        basicOptions.addOption(sequentialLabelsOption);
        basicOptions.addOption(noDebugInfoOption);
        basicOptions.addOption(registerInfoOption);
        basicOptions.addOption(classPathOption);
        basicOptions.addOption(classPathDirOption);
        basicOptions.addOption(codeOffsetOption);
        basicOptions.addOption(noAccessorCommentsOption);
        basicOptions.addOption(apiLevelOption);
        basicOptions.addOption(jobsOption);
        basicOptions.addOption(resourceIdFilesOption);
        basicOptions.addOption(noImplicitReferencesOption);
        basicOptions.addOption(dexEntryOption);
        basicOptions.addOption(checkPackagePrivateAccessOption);
        basicOptions.addOption(normalizeVirtualMethods);

        debugOptions.addOption(dumpOption);
        debugOptions.addOption(ignoreErrorsOption);
        debugOptions.addOption(noDisassemblyOption);
        debugOptions.addOption(inlineTableOption);

        for (Object option: basicOptions.getOptions()) {
            options.addOption((Option)option);
        }
        for (Object option: debugOptions.getOptions()) {
            options.addOption((Option)option);
        }
    }

    @Nonnull
    private static List<String> getDefaultBootClassPathForApi(int apiLevel, boolean experimental) {
        if (apiLevel < 9) {
            return Lists.newArrayList(
                    "/system/framework/core.jar",
                    "/system/framework/ext.jar",
                    "/system/framework/framework.jar",
                    "/system/framework/android.policy.jar",
                    "/system/framework/services.jar");
        } else if (apiLevel < 12) {
            return Lists.newArrayList(
                    "/system/framework/core.jar",
                    "/system/framework/bouncycastle.jar",
                    "/system/framework/ext.jar",
                    "/system/framework/framework.jar",
                    "/system/framework/android.policy.jar",
                    "/system/framework/services.jar",
                    "/system/framework/core-junit.jar");
        } else if (apiLevel < 14) {
            return Lists.newArrayList(
                    "/system/framework/core.jar",
                    "/system/framework/apache-xml.jar",
                    "/system/framework/bouncycastle.jar",
                    "/system/framework/ext.jar",
                    "/system/framework/framework.jar",
                    "/system/framework/android.policy.jar",
                    "/system/framework/services.jar",
                    "/system/framework/core-junit.jar");
        } else if (apiLevel < 16) {
            return Lists.newArrayList(
                    "/system/framework/core.jar",
                    "/system/framework/core-junit.jar",
                    "/system/framework/bouncycastle.jar",
                    "/system/framework/ext.jar",
                    "/system/framework/framework.jar",
                    "/system/framework/android.policy.jar",
                    "/system/framework/services.jar",
                    "/system/framework/apache-xml.jar",
                    "/system/framework/filterfw.jar");
        } else if (apiLevel < 21) {
            // this is correct as of api 17/4.2.2
            return Lists.newArrayList(
                    "/system/framework/core.jar",
                    "/system/framework/core-junit.jar",
                    "/system/framework/bouncycastle.jar",
                    "/system/framework/ext.jar",
                    "/system/framework/framework.jar",
                    "/system/framework/telephony-common.jar",
                    "/system/framework/mms-common.jar",
                    "/system/framework/android.policy.jar",
                    "/system/framework/services.jar",
                    "/system/framework/apache-xml.jar");
        } else { // api >= 21
            // TODO: verify, add new ones?
            return Lists.newArrayList(
                    "/system/framework/core-libart.jar",
                    "/system/framework/conscrypt.jar",
                    "/system/framework/okhttp.jar",
                    "/system/framework/core-junit.jar",
                    "/system/framework/bouncycastle.jar",
                    "/system/framework/ext.jar",
                    "/system/framework/framework.jar",
                    "/system/framework/telephony-common.jar",
                    "/system/framework/voip-common.jar",
                    "/system/framework/ims-common.jar",
                    "/system/framework/mms-common.jar",
                    "/system/framework/android.policy.jar",
                    "/system/framework/apache-xml.jar");
        }
    }
}<|MERGE_RESOLUTION|>--- conflicted
+++ resolved
@@ -48,11 +48,7 @@
 import org.jf.dexlib2.analysis.InlineMethodResolver;
 import org.jf.dexlib2.dexbacked.DexBackedDexFile;
 import org.jf.dexlib2.dexbacked.DexBackedOdexFile;
-<<<<<<< HEAD
-=======
-import org.jf.dexlib2.dexbacked.OatFile.OatDexFile;
 import org.jf.dexlib2.iface.DexFile;
->>>>>>> 87d10dac
 import org.jf.util.ConsoleUtil;
 import org.jf.util.SmaliHelpFormatter;
 
@@ -296,14 +292,13 @@
             System.exit(1);
         }
 
-<<<<<<< HEAD
         // Read in and parse the dex file
         List<DexBackedDexFile> dexFiles = DexFileFactory.loadDexFiles(dexFileFile, options.dexEntry,
                 options.apiLevel, options.experimental);
 
         for (int i = 0; i < dexFiles.size(); i++) {
             DexBackedDexFile dexFile = dexFiles.get(i);
-            if (dexFile.isOdexFile()) {
+            if (dexFile.hasOdexOpcodes()) {
                 if (!options.deodex) {
                     System.err.println("Warning: You are disassembling an odex file without deodexing it. You");
                     System.err.println("won't be able to re-assemble the results unless you deodex it with the -x");
@@ -312,69 +307,23 @@
                 }
             } else {
                 options.deodex = false;
-=======
-        //Read in and parse the dex file
-        DexBackedDexFile dexFile = null;
-        try {
-            dexFile = DexFileFactory.loadDexFile(dexFileFile, options.dexEntry, options.apiLevel, options.experimental);
-        } catch (MultipleDexFilesException ex) {
-            System.err.println(String.format("%s contains multiple dex files. You must specify which one to " +
-                    "disassemble with the -e option", dexFileFile.getName()));
-            System.err.println("Valid entries include:");
-
-            for (OatDexFile oatDexFile: ex.oatFile.getDexFiles()) {
-                System.err.println(oatDexFile.filename);
->>>>>>> 87d10dac
             }
 
-            if (!setBootClassPath && (options.deodex || options.registerInfo != 0
-                    || options.normalizeVirtualMethods)) {
-                if (dexFile instanceof DexBackedOdexFile) {
-                    options.bootClassPathEntries = ((DexBackedOdexFile) dexFile).getDependencies();
-                } else {
-                    options.bootClassPathEntries = getDefaultBootClassPathForApi(options.apiLevel,
-                            options.experimental);
+            if (options.dump) {
+                if (options.dumpFileName == null) {
+                    options.dumpFileName = commandLine.getOptionValue(inputDexPath
+                            + (i > 0 ? (i + 1) : "") + ".dump");
                 }
             }
 
-<<<<<<< HEAD
-            if (options.customInlineDefinitions == null && dexFile instanceof DexBackedOdexFile) {
-                options.inlineResolver =
-                        InlineMethodResolver.createInlineMethodResolver(
-                                ((DexBackedOdexFile) dexFile).getOdexVersion());
-            }
-
-            boolean errorOccurred = false;
-            if (disassemble) {
-                errorOccurred = !baksmali.disassembleDexFile(dexFile, options);
-            }
-
-            if (doDump) {
-                if (dumpFileName == null) {
-                    dumpFileName = commandLine.getOptionValue(inputDexFileName
-                            + (i > 0 ? (i + 1) : "") + ".dump");
+            try {
+                if (!run(options, dexFile)) {
+                    System.exit(1);
                 }
-                dump.dump(dexFile, dumpFileName, options.apiLevel, options.experimental);
-            }
-
-            if (errorOccurred) {
+            } catch (IllegalArgumentException ex) {
+                System.err.println(ex.getMessage());
                 System.exit(1);
             }
-=======
-        if (options.dump) {
-            if (options.dumpFileName == null) {
-                options.dumpFileName =  inputDexPath + ".dump";
-            }
-        }
-
-        try {
-            if (!run(options, dexFile)) {
-                System.exit(1);
-            }
-        } catch (IllegalArgumentException ex) {
-            System.err.println(ex.getMessage());
-            System.exit(1);
->>>>>>> 87d10dac
         }
     }
 
