--- conflicted
+++ resolved
@@ -102,7 +102,6 @@
 
 tasks.getByPath(':release').dependsOn(proguard)
 
-<<<<<<< HEAD
 task dist(dependsOn: proguard) {
     doLast {
         def dist = file("../smaliex-bin/baksmali.jar")
@@ -111,7 +110,7 @@
         file(project.outFile).renameTo(dist)
     }
 }
-=======
+
 task fastbuild(dependsOn: build) {
 }
 
@@ -124,5 +123,4 @@
 
 tasks.getByPath('test').onlyIf({
     !gradle.taskGraph.hasTask(fastbuild)
-})
->>>>>>> dcaf46ce
+})