/*
 * Copyright 2012, Google Inc.
 * All rights reserved.
 *
 * Redistribution and use in source and binary forms, with or without
 * modification, are permitted provided that the following conditions are
 * met:
 *
 *     * Redistributions of source code must retain the above copyright
 * notice, this list of conditions and the following disclaimer.
 *     * Redistributions in binary form must reproduce the above
 * copyright notice, this list of conditions and the following disclaimer
 * in the documentation and/or other materials provided with the
 * distribution.
 *     * Neither the name of Google Inc. nor the names of its
 * contributors may be used to endorse or promote products derived from
 * this software without specific prior written permission.
 *
 * THIS SOFTWARE IS PROVIDED BY THE COPYRIGHT HOLDERS AND CONTRIBUTORS
 * "AS IS" AND ANY EXPRESS OR IMPLIED WARRANTIES, INCLUDING, BUT NOT
 * LIMITED TO, THE IMPLIED WARRANTIES OF MERCHANTABILITY AND FITNESS FOR
 * A PARTICULAR PURPOSE ARE DISCLAIMED. IN NO EVENT SHALL THE COPYRIGHT
 * OWNER OR CONTRIBUTORS BE LIABLE FOR ANY DIRECT, INDIRECT, INCIDENTAL,
 * SPECIAL, EXEMPLARY, OR CONSEQUENTIAL DAMAGES (INCLUDING, BUT NOT
 * LIMITED TO, PROCUREMENT OF SUBSTITUTE GOODS OR SERVICES; LOSS OF USE,
 * DATA, OR PROFITS; OR BUSINESS INTERRUPTION) HOWEVER CAUSED AND ON ANY
 * THEORY OF LIABILITY, WHETHER IN CONTRACT, STRICT LIABILITY, OR TORT
 * (INCLUDING NEGLIGENCE OR OTHERWISE) ARISING IN ANY WAY OUT OF THE USE
 * OF THIS SOFTWARE, EVEN IF ADVISED OF THE POSSIBILITY OF SUCH DAMAGE.
 */

package org.jf.dexlib2.dexbacked;

import com.google.common.collect.ImmutableList;
import org.jf.dexlib2.dexbacked.instruction.DexBackedInstruction;
import org.jf.dexlib2.dexbacked.raw.CodeItem;
import org.jf.dexlib2.dexbacked.util.DebugInfo;
import org.jf.dexlib2.dexbacked.util.FixedSizeList;
import org.jf.dexlib2.dexbacked.util.VariableSizeLookaheadIterator;
import org.jf.dexlib2.iface.MethodImplementation;
import org.jf.dexlib2.iface.debug.DebugItem;
import org.jf.dexlib2.iface.instruction.Instruction;
import org.jf.util.AlignmentUtils;
import org.jf.util.ExceptionWithContext;

import javax.annotation.Nonnull;
import javax.annotation.Nullable;
import java.util.Iterator;
import java.util.List;

public class DexBackedMethodImplementation implements MethodImplementation {
    @Nonnull public final DexBackedDexFile dexFile;
    @Nonnull public final DexBackedMethod method;
    private final int codeOffset;

    public DexBackedMethodImplementation(@Nonnull DexBackedDexFile dexFile,
                                         @Nonnull DexBackedMethod method,
                                         int codeOffset) {
        this.dexFile = dexFile;
        this.method = method;
        this.codeOffset = codeOffset;
    }

    @Override public int getRegisterCount() { return dexFile.readUshort(codeOffset); }

    @Nonnull @Override public Iterable<? extends Instruction> getInstructions() {
        // instructionsSize is the number of 16-bit code units in the instruction list, not the number of instructions
        int instructionsSize = dexFile.readSmallUint(codeOffset + CodeItem.INSTRUCTION_COUNT_OFFSET);

        final int instructionsStartOffset = codeOffset + CodeItem.INSTRUCTION_START_OFFSET;
        final int endOffset = instructionsStartOffset + (instructionsSize*2);
        return new Iterable<Instruction>() {
            @Override
            public Iterator<Instruction> iterator() {
                return new VariableSizeLookaheadIterator<Instruction>(dexFile, instructionsStartOffset) {
                    @Override
                    protected Instruction readNextItem(@Nonnull DexReader reader) {
                        if (reader.getOffset() >= endOffset) {
                            return endOfData();
                        }

                        Instruction instruction = DexBackedInstruction.readFrom(reader);

                        // Does the instruction extend past the end of the method?
                        int offset = reader.getOffset();
                        if (offset > endOffset || offset < 0) {
<<<<<<< HEAD
                            throw new ExceptionWithContext("The last instruction in the method is truncated "
                                + "offset=" + offset + " endOffset=" + endOffset);
=======
                            throw new ExceptionWithContext("The last instruction in method %s is truncated", method);
>>>>>>> a0ccd94b
                        }
                        return instruction;
                    }
                };
            }
        };
    }

    @Nonnull
    @Override
    public List<? extends DexBackedTryBlock> getTryBlocks() {
        final int triesSize = dexFile.readUshort(codeOffset + CodeItem.TRIES_SIZE_OFFSET);
        if (triesSize > 0) {
            int instructionsSize = dexFile.readSmallUint(codeOffset + CodeItem.INSTRUCTION_COUNT_OFFSET);
            final int triesStartOffset = AlignmentUtils.alignOffset(
                    codeOffset + CodeItem.INSTRUCTION_START_OFFSET + (instructionsSize*2), 4);
            final int handlersStartOffset = triesStartOffset + triesSize*CodeItem.TryItem.ITEM_SIZE;

            return new FixedSizeList<DexBackedTryBlock>() {
                @Nonnull
                @Override
                public DexBackedTryBlock readItem(int index) {
                    return new DexBackedTryBlock(dexFile,
                            triesStartOffset + index*CodeItem.TryItem.ITEM_SIZE,
                            handlersStartOffset);
                }

                @Override
                public int size() {
                    return triesSize;
                }
            };
        }
        return ImmutableList.of();
    }

    @Nonnull
    private DebugInfo getDebugInfo() {
        int debugOffset = dexFile.readInt(codeOffset + CodeItem.DEBUG_INFO_OFFSET);

        if (debugOffset == -1 || debugOffset == 0) {
            return DebugInfo.newOrEmpty(dexFile, 0, this);
        }
        if (debugOffset < 0) {
            System.err.println(String.format("%s: Invalid debug offset", method));
            return DebugInfo.newOrEmpty(dexFile, 0, this);
        }
        if (debugOffset >= dexFile.buf.length) {
            System.err.println(String.format("%s: Invalid debug offset", method));
            return DebugInfo.newOrEmpty(dexFile, 0, this);
        }
        return DebugInfo.newOrEmpty(dexFile, debugOffset, this);
    }

    @Nonnull @Override
    public Iterable<? extends DebugItem> getDebugItems() {
        return getDebugInfo();
    }

    @Nonnull
    public Iterator<String> getParameterNames(@Nullable DexReader dexReader) {
        return getDebugInfo().getParameterNames(dexReader);
    }
}<|MERGE_RESOLUTION|>--- conflicted
+++ resolved
@@ -84,12 +84,8 @@
                         // Does the instruction extend past the end of the method?
                         int offset = reader.getOffset();
                         if (offset > endOffset || offset < 0) {
-<<<<<<< HEAD
-                            throw new ExceptionWithContext("The last instruction in the method is truncated "
-                                + "offset=" + offset + " endOffset=" + endOffset);
-=======
-                            throw new ExceptionWithContext("The last instruction in method %s is truncated", method);
->>>>>>> a0ccd94b
+                            throw new ExceptionWithContext("The last instruction in the method " + method
+                                    + " is truncated offset=" + offset + " endOffset=" + endOffset);
                         }
                         return instruction;
                     }
