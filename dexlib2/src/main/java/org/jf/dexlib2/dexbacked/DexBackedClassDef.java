/*
 * Copyright 2012, Google Inc.
 * All rights reserved.
 *
 * Redistribution and use in source and binary forms, with or without
 * modification, are permitted provided that the following conditions are
 * met:
 *
 *     * Redistributions of source code must retain the above copyright
 * notice, this list of conditions and the following disclaimer.
 *     * Redistributions in binary form must reproduce the above
 * copyright notice, this list of conditions and the following disclaimer
 * in the documentation and/or other materials provided with the
 * distribution.
 *     * Neither the name of Google Inc. nor the names of its
 * contributors may be used to endorse or promote products derived from
 * this software without specific prior written permission.
 *
 * THIS SOFTWARE IS PROVIDED BY THE COPYRIGHT HOLDERS AND CONTRIBUTORS
 * "AS IS" AND ANY EXPRESS OR IMPLIED WARRANTIES, INCLUDING, BUT NOT
 * LIMITED TO, THE IMPLIED WARRANTIES OF MERCHANTABILITY AND FITNESS FOR
 * A PARTICULAR PURPOSE ARE DISCLAIMED. IN NO EVENT SHALL THE COPYRIGHT
 * OWNER OR CONTRIBUTORS BE LIABLE FOR ANY DIRECT, INDIRECT, INCIDENTAL,
 * SPECIAL, EXEMPLARY, OR CONSEQUENTIAL DAMAGES (INCLUDING, BUT NOT
 * LIMITED TO, PROCUREMENT OF SUBSTITUTE GOODS OR SERVICES; LOSS OF USE,
 * DATA, OR PROFITS; OR BUSINESS INTERRUPTION) HOWEVER CAUSED AND ON ANY
 * THEORY OF LIABILITY, WHETHER IN CONTRACT, STRICT LIABILITY, OR TORT
 * (INCLUDING NEGLIGENCE OR OTHERWISE) ARISING IN ANY WAY OUT OF THE USE
 * OF THIS SOFTWARE, EVEN IF ADVISED OF THE POSSIBILITY OF SUCH DAMAGE.
 */

package org.jf.dexlib2.dexbacked;

import com.google.common.collect.ImmutableList;
import com.google.common.collect.ImmutableSet;
import com.google.common.collect.Iterables;

import org.jf.dexlib2.base.reference.BaseTypeReference;
import org.jf.dexlib2.dexbacked.raw.ClassDefItem;
import org.jf.dexlib2.dexbacked.raw.TypeIdItem;
import org.jf.dexlib2.dexbacked.util.AnnotationsDirectory;
import org.jf.dexlib2.dexbacked.util.StaticInitialValueIterator;
import org.jf.dexlib2.dexbacked.util.VariableSizeLookaheadIterator;
import org.jf.dexlib2.iface.ClassDef;
import org.jf.dexlib2.iface.reference.FieldReference;
import org.jf.dexlib2.iface.reference.MethodReference;
import org.jf.dexlib2.immutable.reference.ImmutableFieldReference;
import org.jf.dexlib2.immutable.reference.ImmutableMethodReference;

import javax.annotation.Nonnull;
import javax.annotation.Nullable;
import java.util.AbstractList;
import java.util.Iterator;
import java.util.List;
import java.util.Set;

public class DexBackedClassDef extends BaseTypeReference implements ClassDef {
    @Nonnull public final DexBackedDexFile dexFile;
    private final int classDefOffset;

    private final int staticFieldsOffset;
    private int instanceFieldsOffset = 0;
    private int directMethodsOffset = 0;
    private int virtualMethodsOffset = 0;

    private final int staticFieldCount;
    private final int instanceFieldCount;
    private final int directMethodCount;
    private final int virtualMethodCount;

    @Nullable private AnnotationsDirectory annotationsDirectory;

    public DexBackedClassDef(@Nonnull DexBackedDexFile dexFile,
                             int classDefOffset) {
        this.dexFile = dexFile;
        this.classDefOffset = classDefOffset;

        int classDataOffset = dexFile.readSmallUint(classDefOffset + ClassDefItem.CLASS_DATA_OFFSET);
        if (classDataOffset == 0) {
            staticFieldsOffset = -1;
            staticFieldCount = 0;
            instanceFieldCount = 0;
            directMethodCount = 0;
            virtualMethodCount = 0;
        } else {
            DexReader reader = dexFile.readerAt(classDataOffset);
            staticFieldCount = reader.readSmallUleb128();
            instanceFieldCount = reader.readSmallUleb128();
            directMethodCount = reader.readSmallUleb128();
            virtualMethodCount = reader.readSmallUleb128();
            staticFieldsOffset = reader.getOffset();
        }

    }

    @Nonnull
    @Override
    public String getType() {
        return dexFile.getType(dexFile.readSmallUint(classDefOffset + ClassDefItem.CLASS_OFFSET));
    }

    @Nullable
    @Override
    public String getSuperclass() {
        return dexFile.getOptionalType(dexFile.readOptionalUint(classDefOffset + ClassDefItem.SUPERCLASS_OFFSET));
    }

    @Override
    public int getAccessFlags() {
        return dexFile.readSmallUint(classDefOffset + ClassDefItem.ACCESS_FLAGS_OFFSET);
    }

    @Nullable
    @Override
    public String getSourceFile() {
        return dexFile.getOptionalString(dexFile.readOptionalUint(classDefOffset + ClassDefItem.SOURCE_FILE_OFFSET));
    }

    @Nonnull
    @Override
    public List<String> getInterfaces() {
        final int interfacesOffset = dexFile.readSmallUint(classDefOffset + ClassDefItem.INTERFACES_OFFSET);
        if (interfacesOffset > 0) {
            final int size = dexFile.readSmallUint(interfacesOffset);
            return new AbstractList<String>() {
                @Override
                @Nonnull
                public String get(int index) {
                    return dexFile.getType(dexFile.readUshort(interfacesOffset + 4 + (2*index)));
                }

                @Override public int size() { return size; }
            };
        }
        return ImmutableList.of();
    }

    @Nonnull
    @Override
    public Set<? extends DexBackedAnnotation> getAnnotations() {
        return getAnnotationsDirectory().getClassAnnotations();
    }

    @Nonnull
    @Override
    public Iterable<? extends DexBackedField> getStaticFields() {
        return getStaticFields(true);
    }

    @Nonnull
    public Iterable<? extends DexBackedField> getStaticFields(final boolean skipDuplicates) {
        if (staticFieldCount > 0) {
            DexReader reader = dexFile.readerAt(staticFieldsOffset);

            final AnnotationsDirectory annotationsDirectory = getAnnotationsDirectory();
            final int staticInitialValuesOffset =
                    dexFile.readSmallUint(classDefOffset + ClassDefItem.STATIC_VALUES_OFFSET);
            final int fieldsStartOffset = reader.getOffset();

            return new Iterable<DexBackedField>() {
                @Nonnull
                @Override
                public Iterator<DexBackedField> iterator() {
                    final AnnotationsDirectory.AnnotationIterator annotationIterator =
                            annotationsDirectory.getFieldAnnotationIterator();
                    final StaticInitialValueIterator staticInitialValueIterator =
                            StaticInitialValueIterator.newOrEmpty(dexFile, staticInitialValuesOffset);

                    return new VariableSizeLookaheadIterator<DexBackedField>(dexFile, fieldsStartOffset) {
                        private int count;
                        @Nullable private FieldReference previousField;
                        private int previousIndex;

                        @Nullable
                        @Override
                        protected DexBackedField readNextItem(@Nonnull DexReader reader) {
                            while (true) {
                                if (++count > staticFieldCount) {
                                    instanceFieldsOffset = reader.getOffset();
                                    return endOfData();
                                }

                                DexBackedField item = new DexBackedField(reader, DexBackedClassDef.this,
                                        previousIndex, staticInitialValueIterator, annotationIterator);
                                FieldReference currentField = previousField;
                                FieldReference nextField = ImmutableFieldReference.of(item);

                                previousField = nextField;
                                previousIndex = item.fieldIndex;

                                if (skipDuplicates && currentField != null && currentField.equals(nextField)) {
                                    continue;
                                }

                                return item;
                            }
                        }
                    };
                }
            };
        } else {
            instanceFieldsOffset = staticFieldsOffset;
            return ImmutableSet.of();
        }
    }

    @Nonnull
    @Override
    public Iterable<? extends DexBackedField> getInstanceFields() {
        return getInstanceFields(true);
    }

    @Nonnull
    public Iterable<? extends DexBackedField> getInstanceFields(final boolean skipDuplicates) {
        if (instanceFieldCount > 0) {
            DexReader reader = dexFile.readerAt(getInstanceFieldsOffset());

            final AnnotationsDirectory annotationsDirectory = getAnnotationsDirectory();
            final int fieldsStartOffset = reader.getOffset();

            return new Iterable<DexBackedField>() {
                @Nonnull
                @Override
                public Iterator<DexBackedField> iterator() {
                    final AnnotationsDirectory.AnnotationIterator annotationIterator =
                            annotationsDirectory.getFieldAnnotationIterator();

                    return new VariableSizeLookaheadIterator<DexBackedField>(dexFile, fieldsStartOffset) {
                        private int count;
                        @Nullable private FieldReference previousField;
                        private int previousIndex;

                        @Nullable
                        @Override
                        protected DexBackedField readNextItem(@Nonnull DexReader reader) {
                            while (true) {
                                if (++count > instanceFieldCount) {
                                    directMethodsOffset = reader.getOffset();
                                    return endOfData();
                                }

                                DexBackedField item = new DexBackedField(reader, DexBackedClassDef.this,
                                        previousIndex, annotationIterator);
                                FieldReference currentField = previousField;
                                FieldReference nextField = ImmutableFieldReference.of(item);

                                previousField = nextField;
                                previousIndex = item.fieldIndex;

                                if (skipDuplicates && currentField != null && currentField.equals(nextField)) {
                                    continue;
                                }

                                return item;
                            }
                        }
                    };
                }
            };
        } else {
            if (instanceFieldsOffset > 0) {
                directMethodsOffset = instanceFieldsOffset;
            }
            return ImmutableSet.of();
        }
    }

    @Nonnull
    @Override
    public Iterable<? extends DexBackedField> getFields() {
        return Iterables.concat(getStaticFields(), getInstanceFields());
    }

    @Nonnull
    @Override
    public Iterable<? extends DexBackedMethod> getDirectMethods() {
        return getDirectMethods(true);
    }

    @Nonnull
    public Iterable<? extends DexBackedMethod> getDirectMethods(final boolean skipDuplicates) {
        if (directMethodCount > 0) {
            DexReader reader = dexFile.readerAt(getDirectMethodsOffset());

            final AnnotationsDirectory annotationsDirectory = getAnnotationsDirectory();
            final int methodsStartOffset = reader.getOffset();

            return new Iterable<DexBackedMethod>() {
                @Nonnull
                @Override
                public Iterator<DexBackedMethod> iterator() {
                    final AnnotationsDirectory.AnnotationIterator methodAnnotationIterator =
                            annotationsDirectory.getMethodAnnotationIterator();
                    final AnnotationsDirectory.AnnotationIterator parameterAnnotationIterator =
                            annotationsDirectory.getParameterAnnotationIterator();

                    return new VariableSizeLookaheadIterator<DexBackedMethod>(dexFile, methodsStartOffset) {
                        private int count;
                        @Nullable private MethodReference previousMethod;
                        private int previousIndex;

                        @Nullable
                        @Override
                        protected DexBackedMethod readNextItem(@Nonnull DexReader reader) {
                            while (true) {
                                if (++count > directMethodCount) {
                                    virtualMethodsOffset = reader.getOffset();
                                    return endOfData();
                                }

                                DexBackedMethod item = new DexBackedMethod(reader, DexBackedClassDef.this,
                                        previousIndex, methodAnnotationIterator, parameterAnnotationIterator);
                                MethodReference currentMethod = previousMethod;
                                MethodReference nextMethod = ImmutableMethodReference.of(item);

                                previousMethod = nextMethod;
                                previousIndex = item.methodIndex;

                                if (skipDuplicates && currentMethod != null && currentMethod.equals(nextMethod)) {
                                    continue;

                                }
                                return item;
                            }
                        }
                    };
                }
            };
        } else {
            if (directMethodsOffset > 0) {
                virtualMethodsOffset = directMethodsOffset;
            }
            return ImmutableSet.of();
        }
    }

    @Nonnull
    public Iterable<? extends DexBackedMethod> getVirtualMethods(final boolean skipDuplicates) {
        if (virtualMethodCount > 0) {
            DexReader reader = dexFile.readerAt(getVirtualMethodsOffset());

            final AnnotationsDirectory annotationsDirectory = getAnnotationsDirectory();
            final int methodsStartOffset = reader.getOffset();

            return new Iterable<DexBackedMethod>() {
                final AnnotationsDirectory.AnnotationIterator methodAnnotationIterator =
                        annotationsDirectory.getMethodAnnotationIterator();
                final AnnotationsDirectory.AnnotationIterator parameterAnnotationIterator =
                        annotationsDirectory.getParameterAnnotationIterator();

                @Nonnull
                @Override
                public Iterator<DexBackedMethod> iterator() {
                    return new VariableSizeLookaheadIterator<DexBackedMethod>(dexFile, methodsStartOffset) {
                        private int count;
                        @Nullable private MethodReference previousMethod;
                        private int previousIndex;

                        @Nullable
                        @Override
                        protected DexBackedMethod readNextItem(@Nonnull DexReader reader) {
                            while (true) {
                                if (++count > virtualMethodCount) {
                                    return endOfData();
                                }

                                DexBackedMethod item = new DexBackedMethod(reader, DexBackedClassDef.this,
                                        previousIndex, methodAnnotationIterator, parameterAnnotationIterator);
                                MethodReference currentMethod = previousMethod;
                                MethodReference nextMethod = ImmutableMethodReference.of(item);

                                previousMethod = nextMethod;
                                previousIndex = item.methodIndex;

                                if (skipDuplicates && currentMethod != null && currentMethod.equals(nextMethod)) {
                                    continue;
                                }
                                return item;
                            }
                        }
                    };
                }
            };
        } else {
            return ImmutableSet.of();
        }
    }

    @Nonnull
    @Override
    public Iterable<? extends DexBackedMethod> getVirtualMethods() {
        return getVirtualMethods(true);
    }

    @Nonnull
    @Override
    public Iterable<? extends DexBackedMethod> getMethods() {
        return Iterables.concat(getDirectMethods(), getVirtualMethods());
    }

    private AnnotationsDirectory getAnnotationsDirectory() {
        if (annotationsDirectory == null) {
            int annotationsDirectoryOffset = dexFile.readSmallUint(classDefOffset + ClassDefItem.ANNOTATIONS_OFFSET);
            annotationsDirectory = AnnotationsDirectory.newOrEmpty(dexFile, annotationsDirectoryOffset);
        }
        return annotationsDirectory;
    }

    private int getInstanceFieldsOffset() {
        if (instanceFieldsOffset > 0) {
            return instanceFieldsOffset;
        }
        DexReader reader = new DexReader(dexFile, staticFieldsOffset);
        DexBackedField.skipFields(reader, staticFieldCount);
        instanceFieldsOffset = reader.getOffset();
        return instanceFieldsOffset;
    }

    private int getDirectMethodsOffset() {
        if (directMethodsOffset > 0) {
            return directMethodsOffset;
        }
        DexReader reader = dexFile.readerAt(getInstanceFieldsOffset());
        DexBackedField.skipFields(reader, instanceFieldCount);
        directMethodsOffset = reader.getOffset();
        return directMethodsOffset;
    }

    private int getVirtualMethodsOffset() {
        if (virtualMethodsOffset > 0) {
            return virtualMethodsOffset;
        }
        DexReader reader = dexFile.readerAt(getDirectMethodsOffset());
        DexBackedMethod.skipMethods(reader, directMethodCount);
        virtualMethodsOffset = reader.getOffset();
        return virtualMethodsOffset;
    }

<<<<<<< HEAD
    @Override
    public int getDirectMethodCount() {
        return directMethodCount;
    }

    @Override
    public int getVirtualMethodCount() {
        return virtualMethodCount;
    }

    @Override
    public int getStaticFieldCount() {
        return staticFieldCount;
    }

    @Override
    public int getInstanceFieldCount() {
        return instanceFieldCount;
=======
    /**
     * Calculate and return the private size of a class definition.
     *
     * Calculated as: class_def_item size + type_id size + interfaces type_list +
     * annotations_directory_item overhead + class_data_item + static values overhead +
     * methods size + fields size
     *
     * @return size in bytes
     */
    public int getSize() {
        int size = 8 * 4; //class_def_item has 8 uint fields in dex files
        size += TypeIdItem.ITEM_SIZE; //type_ids size

        //add interface list size if any
        int interfacesLength = getInterfaces().size();
        if (interfacesLength > 0) {
            //add size of the type_list
            size += 4; //uint for size
            size += interfacesLength * 2; //ushort per type_item
        }

        //annotations directory size if it exists
        AnnotationsDirectory directory = getAnnotationsDirectory();
        if (!AnnotationsDirectory.EMPTY.equals(directory)) {
            size += 4 * 4; //4 uints in annotations_directory_item
            Set<? extends DexBackedAnnotation> classAnnotations = directory.getClassAnnotations();
            if (!classAnnotations.isEmpty()) {
                size += 4; //uint for size
                size += classAnnotations.size() * 4; //uint per annotation_off
                //TODO: should we add annotation_item size? what if it's shared?
            }
        }

        //static values and/or metadata
        int staticInitialValuesOffset =
            dexFile.readSmallUint(classDefOffset + ClassDefItem.STATIC_VALUES_OFFSET);
        if (staticInitialValuesOffset != 0) {
            DexReader reader = dexFile.readerAt(staticInitialValuesOffset);
            size += reader.peekSmallUleb128Size(); //encoded_array size field
        }

        //class_data_item
        int classDataOffset = dexFile.readSmallUint(classDefOffset + ClassDefItem.CLASS_DATA_OFFSET);
        if (classDataOffset > 0) {
            DexReader reader = dexFile.readerAt(classDataOffset);
            reader.readSmallUleb128(); //staticFieldCount
            reader.readSmallUleb128(); //instanceFieldCount
            reader.readSmallUleb128(); //directMethodCount
            reader.readSmallUleb128(); //virtualMethodCount
            size += reader.getOffset() - classDataOffset;
        }

        for (DexBackedField dexBackedField : getFields()) {
            size += dexBackedField.getSize();
        }

        for (DexBackedMethod dexBackedMethod : getMethods()) {
            size += dexBackedMethod.getSize();
        }
        return size;
>>>>>>> 93a43730
    }
}<|MERGE_RESOLUTION|>--- conflicted
+++ resolved
@@ -436,7 +436,6 @@
         return virtualMethodsOffset;
     }
 
-<<<<<<< HEAD
     @Override
     public int getDirectMethodCount() {
         return directMethodCount;
@@ -455,7 +454,8 @@
     @Override
     public int getInstanceFieldCount() {
         return instanceFieldCount;
-=======
+    }
+
     /**
      * Calculate and return the private size of a class definition.
      *
@@ -516,6 +516,5 @@
             size += dexBackedMethod.getSize();
         }
         return size;
->>>>>>> 93a43730
     }
 }