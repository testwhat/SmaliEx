--- conflicted
+++ resolved
@@ -31,14 +31,16 @@
 
 package org.jf.dexlib2.analysis;
 
-import com.google.common.base.Supplier;
-import com.google.common.base.Suppliers;
-import com.google.common.cache.CacheBuilder;
-import com.google.common.cache.CacheLoader;
-import com.google.common.cache.LoadingCache;
-import com.google.common.collect.ImmutableList;
-import com.google.common.collect.ImmutableSet;
-import com.google.common.collect.Lists;
+import java.io.File;
+import java.io.IOException;
+import java.io.Serializable;
+import java.util.Arrays;
+import java.util.List;
+import java.util.regex.Matcher;
+import java.util.regex.Pattern;
+
+import javax.annotation.Nonnull;
+
 import org.jf.dexlib2.DexFileFactory;
 import org.jf.dexlib2.DexFileFactory.DexFileNotFound;
 import org.jf.dexlib2.DexFileFactory.MultipleDexFilesException;
@@ -50,23 +52,42 @@
 import org.jf.dexlib2.immutable.ImmutableDexFile;
 import org.jf.util.ExceptionWithContext;
 
-import javax.annotation.Nonnull;
-import java.io.File;
-import java.io.IOException;
-import java.io.Serializable;
-import java.util.Arrays;
-import java.util.List;
-import java.util.regex.Matcher;
-import java.util.regex.Pattern;
+import com.google.common.base.Supplier;
+import com.google.common.base.Suppliers;
+import com.google.common.cache.CacheBuilder;
+import com.google.common.cache.CacheLoader;
+import com.google.common.cache.LoadingCache;
+import com.google.common.collect.ImmutableList;
+import com.google.common.collect.ImmutableSet;
+import com.google.common.collect.Lists;
 
 public class ClassPath {
     @Nonnull private final TypeProto unknownClass;
     @Nonnull private List<ClassProvider> classProviders;
     private final boolean checkPackagePrivateAccess;
-    ArrayList<DexFile> additionalDexFiles;
     public final int oatVersion;
 
     public static final int NOT_ART = -1;
+
+    public ClassPath(boolean checkPkgPrivAccess, int oatVer) {
+        checkPackagePrivateAccess = checkPkgPrivAccess;
+        oatVersion = oatVer;
+        unknownClass = new UnknownClassProto(this);
+        loadedClasses.put(unknownClass.getType(), unknownClass);
+        loadPrimitiveTypes();
+    }
+
+    private void loadPrimitiveTypes() {
+        loadPrimitiveType("Z");
+        loadPrimitiveType("B");
+        loadPrimitiveType("S");
+        loadPrimitiveType("C");
+        loadPrimitiveType("I");
+        loadPrimitiveType("J");
+        loadPrimitiveType("F");
+        loadPrimitiveType("D");
+        loadPrimitiveType("L");
+    }
 
     /**
      * Creates a new ClassPath instance that can load classes from the given providers
@@ -95,51 +116,10 @@
         this.checkPackagePrivateAccess = checkPackagePrivateAccess;
         this.oatVersion = oatVersion;
 
-        loadPrimitiveType("Z");
-        loadPrimitiveType("B");
-        loadPrimitiveType("S");
-        loadPrimitiveType("C");
-        loadPrimitiveType("I");
-        loadPrimitiveType("J");
-        loadPrimitiveType("F");
-        loadPrimitiveType("D");
-        loadPrimitiveType("L");
-
-<<<<<<< HEAD
-        for (DexFile dexFile: dexFiles) {
-            addDex(dexFile, false);
-        }
-    }
-
-    public void addDex(DexFile dexFile, boolean additional) {
-        for (ClassDef classDef : dexFile.getClasses()) {
-            ClassDef prev = availableClasses.get(classDef.getType());
-            if (prev == null) {
-                availableClasses.put(classDef.getType(), classDef);
-            }
-        }
-        if (additional) {
-            if (additionalDexFiles == null) {
-                additionalDexFiles = Lists.newArrayList();
-            }
-            additionalDexFiles.add(dexFile);
-        }
-    }
-
-    public void reset() {
-        if (additionalDexFiles != null) {
-            for (DexFile dexFile : additionalDexFiles) {
-                for (ClassDef classDef : dexFile.getClasses()) {
-                    availableClasses.remove(classDef.getType());
-                }
-            }
-            additionalDexFiles.clear();
-        }
-        loadedClasses = CacheBuilder.newBuilder().build(classLoader);
-=======
+        loadPrimitiveTypes();
+
         this.classProviders = Lists.newArrayList(classProviders);
         this.classProviders.add(getBasicClasses());
->>>>>>> 87d10dac
     }
 
     private void loadPrimitiveType(String type) {
@@ -166,7 +146,7 @@
         return loadedClasses.getUnchecked(type.toString());
     }
 
-    private final CacheLoader<String, TypeProto> classLoader = new CacheLoader<String, TypeProto>() {
+    protected final CacheLoader<String, TypeProto> classLoader = new CacheLoader<String, TypeProto>() {
         @Override public TypeProto load(String type) throws Exception {
             if (type.charAt(0) == '[') {
                 return new ArrayProto(ClassPath.this, type);
@@ -176,7 +156,7 @@
         }
     };
 
-    @Nonnull private LoadingCache<String, TypeProto> loadedClasses = CacheBuilder.newBuilder().build(classLoader);
+    @Nonnull protected LoadingCache<String, TypeProto> loadedClasses = CacheBuilder.newBuilder().build(classLoader);
 
     @Nonnull
     public ClassDef getClassDef(String type) {
