/*
 * Copyright 2013, Google Inc.
 * All rights reserved.
 *
 * Redistribution and use in source and binary forms, with or without
 * modification, are permitted provided that the following conditions are
 * met:
 *
 *     * Redistributions of source code must retain the above copyright
 * notice, this list of conditions and the following disclaimer.
 *     * Redistributions in binary form must reproduce the above
 * copyright notice, this list of conditions and the following disclaimer
 * in the documentation and/or other materials provided with the
 * distribution.
 *     * Neither the name of Google Inc. nor the names of its
 * contributors may be used to endorse or promote products derived from
 * this software without specific prior written permission.
 *
 * THIS SOFTWARE IS PROVIDED BY THE COPYRIGHT HOLDERS AND CONTRIBUTORS
 * "AS IS" AND ANY EXPRESS OR IMPLIED WARRANTIES, INCLUDING, BUT NOT
 * LIMITED TO, THE IMPLIED WARRANTIES OF MERCHANTABILITY AND FITNESS FOR
 * A PARTICULAR PURPOSE ARE DISCLAIMED. IN NO EVENT SHALL THE COPYRIGHT
 * OWNER OR CONTRIBUTORS BE LIABLE FOR ANY DIRECT, INDIRECT, INCIDENTAL,
 * SPECIAL, EXEMPLARY, OR CONSEQUENTIAL DAMAGES (INCLUDING, BUT NOT
 * LIMITED TO, PROCUREMENT OF SUBSTITUTE GOODS OR SERVICES; LOSS OF USE,
 * DATA, OR PROFITS; OR BUSINESS INTERRUPTION) HOWEVER CAUSED AND ON ANY
 * THEORY OF LIABILITY, WHETHER IN CONTRACT, STRICT LIABILITY, OR TORT
 * (INCLUDING NEGLIGENCE OR OTHERWISE) ARISING IN ANY WAY OUT OF THE USE
 * OF THIS SOFTWARE, EVEN IF ADVISED OF THE POSSIBILITY OF SUCH DAMAGE.
 */

package org.jf.dexlib2.analysis;

import com.google.common.collect.ImmutableSet;
import com.google.common.collect.Iterables;
import com.google.common.collect.Lists;
import com.google.common.collect.Maps;
import org.jf.dexlib2.DexFileFactory;
import org.jf.dexlib2.analysis.reflection.ReflectionClassDef;
import org.jf.dexlib2.iface.ClassDef;
import org.jf.dexlib2.iface.DexFile;
import org.jf.dexlib2.immutable.ImmutableDexFile;
import org.jf.util.ExceptionWithContext;

import javax.annotation.Nonnull;
import java.io.File;
import java.io.IOException;
import java.io.Serializable;
import java.util.ArrayList;
import java.util.HashMap;
import java.util.regex.Matcher;
import java.util.regex.Pattern;

public class ClassPath {
    @Nonnull private final TypeProto unknownClass;
    @Nonnull private DexFile[] dexFiles;
    @Nonnull private HashMap<String, TypeProto> loadedClasses = Maps.newHashMap();
<<<<<<< HEAD
    @Nonnull private HashMap<String, ClassDef> availableClasses = Maps.newHashMap();
=======
    @Nonnull private int api;
>>>>>>> 363af0a5

    /**
     * Creates a new ClassPath instance that can load classes from the given dex files
     *
     * @param classPath An array of DexFile objects. When loading a class, these dex files will be searched in order
     */
    public ClassPath(DexFile... classPath) throws IOException {
        this(classPath, true, 15);
    }

    /**
     * Creates a new ClassPath instance that can load classes from the given dex files
     *
     * @param classPath An iterable of DexFile objects. When loading a class, these dex files will be searched in order
     * @param api API level
     */
    public ClassPath(Iterable<DexFile> classPath, int api) {
        this(Iterables.toArray(classPath, DexFile.class), false, api);
    }

    private ClassPath(@Nonnull DexFile[] classPath, boolean copyArray, int api) {
        if (copyArray) {
            dexFiles = new DexFile[classPath.length+1];
            System.arraycopy(classPath, 0, dexFiles, 0, classPath.length);
            // add fallbacks for certain special classes that must be present
            dexFiles[dexFiles.length - 1] = getBasicClasses();
        } else {
            dexFiles = classPath;
        }

        unknownClass = new UnknownClassProto(this);
        loadedClasses.put(unknownClass.getType(), unknownClass);
        this.api = api;

        loadPrimitiveType("Z");
        loadPrimitiveType("B");
        loadPrimitiveType("S");
        loadPrimitiveType("C");
        loadPrimitiveType("I");
        loadPrimitiveType("J");
        loadPrimitiveType("F");
        loadPrimitiveType("D");
        loadPrimitiveType("L");

        for (DexFile dexFile: dexFiles) {
            for (ClassDef classDef: dexFile.getClasses()) {
                ClassDef prev = availableClasses.get(classDef.getType());
                if (prev == null) {
                    availableClasses.put(classDef.getType(), classDef);
                }
            }
        }
    }

    private void loadPrimitiveType(String type) {
        loadedClasses.put(type, new PrimitiveProto(this, type));
    }

    private static DexFile getBasicClasses() {
        // fallbacks for some special classes that we assume are present
        return new ImmutableDexFile(ImmutableSet.of(
                new ReflectionClassDef(Class.class),
                new ReflectionClassDef(Cloneable.class),
                new ReflectionClassDef(Object.class),
                new ReflectionClassDef(Serializable.class),
                new ReflectionClassDef(String.class),
                new ReflectionClassDef(Throwable.class)));
    }

    @Nonnull
    public TypeProto getClass(CharSequence type) {
        String typeString = type.toString();
        TypeProto typeProto = loadedClasses.get(typeString);
        if (typeProto != null) {
            return typeProto;
        }

        if (type.charAt(0) == '[') {
            typeProto = new ArrayProto(this, typeString);
        } else {
            typeProto = new ClassProto(this, typeString);
        }
        // All primitive types are preloaded into loadedClasses, so we don't need to check for that here

        loadedClasses.put(typeString, typeProto);
        return typeProto;
    }

    @Nonnull
    public ClassDef getClassDef(String type) {
        ClassDef ret = availableClasses.get(type);
        if (ret == null) {
            throw new UnresolvedClassException("Could not resolve class %s", type);
        }
        return ret;
    }

    @Nonnull
    public TypeProto getUnknownClass() {
        return unknownClass;
    }

    public int getApi() {
        return api;
    }

    @Nonnull
    public static ClassPath fromClassPath(Iterable<String> classPathDirs, Iterable<String> classPath, DexFile dexFile,
                                          int api) {
        ArrayList<DexFile> dexFiles = Lists.newArrayList();

        for (String classPathEntry: classPath) {
            dexFiles.add(loadClassPathEntry(classPathDirs, classPathEntry, api));
        }
        dexFiles.add(dexFile);
        return new ClassPath(dexFiles, api);
    }

    private static final Pattern dalvikCacheOdexPattern = Pattern.compile("@([^@]+)@classes.dex$");

    @Nonnull
    private static DexFile loadClassPathEntry(@Nonnull Iterable<String> classPathDirs,
                                              @Nonnull String bootClassPathEntry, int api) {
        File rawEntry = new File(bootClassPathEntry);
        // strip off the path - we only care about the filename
        String entryName = rawEntry.getName();

        // if it's a dalvik-cache entry, grab the name of the jar/apk
        if (entryName.endsWith("@classes.dex")) {
            Matcher m = dalvikCacheOdexPattern.matcher(entryName);

            if (!m.find()) {
                throw new ExceptionWithContext(String.format("Cannot parse dependency value %s", bootClassPathEntry));
            }

            entryName = m.group(1);
        }

        int extIndex = entryName.lastIndexOf(".");

        String baseEntryName;
        if (extIndex == -1) {
            baseEntryName = entryName;
        } else {
            baseEntryName = entryName.substring(0, extIndex);
        }

        for (String classPathDir: classPathDirs) {
            for (String ext: new String[]{"", ".odex", ".jar", ".apk", ".zip"}) {
                File file = new File(classPathDir, baseEntryName + ext);

                if (file.exists() && file.isFile()) {
                    if (!file.canRead()) {
                        System.err.println(String.format(
                                "warning: cannot open %s for reading. Will continue looking.", file.getPath()));
                    } else {
                        try {
                            return DexFileFactory.loadDexFile(file, api);
                        } catch (DexFileFactory.NoClassesDexException ex) {
                            // ignore and continue
                        } catch (Exception ex) {
                            throw ExceptionWithContext.withContext(ex,
                                    "Error while reading boot class path entry \"%s\"", bootClassPathEntry);
                        }
                    }
                }
            }
        }
        throw new ExceptionWithContext("Cannot locate boot class path file %s", bootClassPathEntry);
    }
}<|MERGE_RESOLUTION|>--- conflicted
+++ resolved
@@ -55,11 +55,8 @@
     @Nonnull private final TypeProto unknownClass;
     @Nonnull private DexFile[] dexFiles;
     @Nonnull private HashMap<String, TypeProto> loadedClasses = Maps.newHashMap();
-<<<<<<< HEAD
     @Nonnull private HashMap<String, ClassDef> availableClasses = Maps.newHashMap();
-=======
     @Nonnull private int api;
->>>>>>> 363af0a5
 
     /**
      * Creates a new ClassPath instance that can load classes from the given dex files
