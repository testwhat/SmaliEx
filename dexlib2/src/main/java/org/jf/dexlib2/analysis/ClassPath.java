/*
 * Copyright 2013, Google Inc.
 * All rights reserved.
 *
 * Redistribution and use in source and binary forms, with or without
 * modification, are permitted provided that the following conditions are
 * met:
 *
 *     * Redistributions of source code must retain the above copyright
 * notice, this list of conditions and the following disclaimer.
 *     * Redistributions in binary form must reproduce the above
 * copyright notice, this list of conditions and the following disclaimer
 * in the documentation and/or other materials provided with the
 * distribution.
 *     * Neither the name of Google Inc. nor the names of its
 * contributors may be used to endorse or promote products derived from
 * this software without specific prior written permission.
 *
 * THIS SOFTWARE IS PROVIDED BY THE COPYRIGHT HOLDERS AND CONTRIBUTORS
 * "AS IS" AND ANY EXPRESS OR IMPLIED WARRANTIES, INCLUDING, BUT NOT
 * LIMITED TO, THE IMPLIED WARRANTIES OF MERCHANTABILITY AND FITNESS FOR
 * A PARTICULAR PURPOSE ARE DISCLAIMED. IN NO EVENT SHALL THE COPYRIGHT
 * OWNER OR CONTRIBUTORS BE LIABLE FOR ANY DIRECT, INDIRECT, INCIDENTAL,
 * SPECIAL, EXEMPLARY, OR CONSEQUENTIAL DAMAGES (INCLUDING, BUT NOT
 * LIMITED TO, PROCUREMENT OF SUBSTITUTE GOODS OR SERVICES; LOSS OF USE,
 * DATA, OR PROFITS; OR BUSINESS INTERRUPTION) HOWEVER CAUSED AND ON ANY
 * THEORY OF LIABILITY, WHETHER IN CONTRACT, STRICT LIABILITY, OR TORT
 * (INCLUDING NEGLIGENCE OR OTHERWISE) ARISING IN ANY WAY OUT OF THE USE
 * OF THIS SOFTWARE, EVEN IF ADVISED OF THE POSSIBILITY OF SUCH DAMAGE.
 */

package org.jf.dexlib2.analysis;

import com.google.common.base.Supplier;
import com.google.common.base.Suppliers;
import com.google.common.cache.CacheBuilder;
import com.google.common.cache.CacheLoader;
import com.google.common.cache.LoadingCache;
<<<<<<< HEAD
import com.google.common.collect.*;
=======
import com.google.common.collect.ImmutableSet;
import com.google.common.collect.Iterables;
import com.google.common.collect.Lists;
import com.google.common.collect.Maps;

>>>>>>> ce54c597
import org.jf.dexlib2.DexFileFactory;
import org.jf.dexlib2.DexFileFactory.DexFileNotFound;
import org.jf.dexlib2.DexFileFactory.MultipleDexFilesException;
import org.jf.dexlib2.Opcodes;
import org.jf.dexlib2.analysis.reflection.ReflectionClassDef;
import org.jf.dexlib2.dexbacked.OatFile.OatDexFile;
import org.jf.dexlib2.iface.ClassDef;
import org.jf.dexlib2.iface.DexFile;
import org.jf.dexlib2.immutable.ImmutableDexFile;
import org.jf.util.ExceptionWithContext;

import javax.annotation.Nonnull;
import java.io.File;
import java.io.IOException;
import java.io.Serializable;
import java.util.ArrayList;
import java.util.HashMap;
import java.util.List;
import java.util.regex.Matcher;
import java.util.regex.Pattern;

public class ClassPath {
    @Nonnull private final TypeProto unknownClass;
    @Nonnull private HashMap<String, ClassDef> availableClasses = Maps.newHashMap();
<<<<<<< HEAD
    private final boolean checkPackagePrivateAccess;
    public final int oatVersion;

    public static final int NOT_ART = -1;
=======
    private boolean checkPackagePrivateAccess;
    ArrayList<DexFile> additionalDexFiles;
    public final int apiLevel;
>>>>>>> ce54c597

    /**
     * Creates a new ClassPath instance that can load classes from the given dex files
     *
     * @param classPath An array of DexFile objects. When loading a class, these dex files will be searched in order
     */
    public ClassPath(DexFile... classPath) throws IOException {
        this(Lists.newArrayList(classPath), 15);
    }

    /**
     * Creates a new ClassPath instance that can load classes from the given dex files
     *
     * @param classPath An iterable of DexFile objects. When loading a class, these dex files will be searched in order
     * @param api API level
     */
<<<<<<< HEAD
    public ClassPath(@Nonnull Iterable<? extends DexFile> classPath, int api) {
        this(Lists.newArrayList(classPath), api == 17);
=======
    public ClassPath(@Nonnull Iterable<DexFile> classPath, int api) {
        this(Lists.newArrayList(classPath), api == 17, api);
>>>>>>> ce54c597
    }

    /**
     * Creates a new ClassPath instance that can load classes from the given dex files
     *
     * @param classPath An iterable of DexFile objects. When loading a class, these dex files will be searched in order
     * @param checkPackagePrivateAccess Whether checkPackagePrivateAccess is needed, enabled for ONLY early API 17 by
     *                                  default
     */
<<<<<<< HEAD
    public ClassPath(@Nonnull Iterable<? extends DexFile> classPath, boolean checkPackagePrivateAccess) {
        this(classPath, checkPackagePrivateAccess, NOT_ART);
    }

    /**
     * Creates a new ClassPath instance that can load classes from the given dex files
     *
     * @param classPath An iterable of DexFile objects. When loading a class, these dex files will be searched in order
     * @param checkPackagePrivateAccess Whether checkPackagePrivateAccess is needed, enabled for ONLY early API 17 by
     *                                  default
     * @param oatVersion The applicable oat version, or NOT_ART
     */
    public ClassPath(@Nonnull Iterable<? extends DexFile> classPath, boolean checkPackagePrivateAccess,
                     int oatVersion) {
=======
    public ClassPath(@Nonnull Iterable<DexFile> classPath, boolean checkPackagePrivateAccess, int api) {
>>>>>>> ce54c597
        // add fallbacks for certain special classes that must be present
        Iterable<DexFile> dexFiles = Iterables.concat(classPath, Lists.newArrayList(getBasicClasses()));

        unknownClass = new UnknownClassProto(this);
        loadedClasses.put(unknownClass.getType(), unknownClass);
        this.checkPackagePrivateAccess = checkPackagePrivateAccess;
<<<<<<< HEAD
        this.oatVersion = oatVersion;
=======
        this.apiLevel = api;
>>>>>>> ce54c597

        loadPrimitiveType("Z");
        loadPrimitiveType("B");
        loadPrimitiveType("S");
        loadPrimitiveType("C");
        loadPrimitiveType("I");
        loadPrimitiveType("J");
        loadPrimitiveType("F");
        loadPrimitiveType("D");
        loadPrimitiveType("L");

        for (DexFile dexFile: dexFiles) {
<<<<<<< HEAD
            addDex(dexFile);
        }
    }

    public final void addDex(DexFile dexFile) {
=======
            addDex(dexFile, false);
        }
    }

    public void addDex(DexFile dexFile, boolean additional) {
>>>>>>> ce54c597
        for (ClassDef classDef : dexFile.getClasses()) {
            ClassDef prev = availableClasses.get(classDef.getType());
            if (prev == null) {
                availableClasses.put(classDef.getType(), classDef);
<<<<<<< HEAD
=======
            }
        }
        if (additional) {
            if (additionalDexFiles == null) {
                additionalDexFiles = Lists.newArrayList();
            }
            additionalDexFiles.add(dexFile);
        }
    }

    public void reset() {
        if (additionalDexFiles != null) {
            for (DexFile dexFile : additionalDexFiles) {
                for (ClassDef classDef : dexFile.getClasses()) {
                    availableClasses.remove(classDef.getType());
                }
>>>>>>> ce54c597
            }
            additionalDexFiles.clear();
        }
        loadedClasses = CacheBuilder.newBuilder().build(classLoader);
    }

    private void loadPrimitiveType(String type) {
        loadedClasses.put(type, new PrimitiveProto(this, type));
    }

    private static DexFile getBasicClasses() {
        // fallbacks for some special classes that we assume are present
        return new ImmutableDexFile(Opcodes.forApi(19),
                ImmutableSet.of(
                        new ReflectionClassDef(Class.class),
                        new ReflectionClassDef(Cloneable.class),
                        new ReflectionClassDef(Object.class),
                        new ReflectionClassDef(Serializable.class),
                        new ReflectionClassDef(String.class),
                        new ReflectionClassDef(Throwable.class)));
    }

    public boolean isArt() {
        return oatVersion != NOT_ART;
    }

    @Nonnull
    public TypeProto getClass(@Nonnull CharSequence type) {
        return loadedClasses.getUnchecked(type.toString());
    }

    private final CacheLoader<String, TypeProto> classLoader = new CacheLoader<String, TypeProto>() {
        @Override public TypeProto load(String type) throws Exception {
            if (type.charAt(0) == '[') {
                return new ArrayProto(ClassPath.this, type);
            } else {
                return new ClassProto(ClassPath.this, type);
            }
        }
    };

    @Nonnull private LoadingCache<String, TypeProto> loadedClasses = CacheBuilder.newBuilder().build(classLoader);

    @Nonnull
    public ClassDef getClassDef(String type) {
        ClassDef ret = availableClasses.get(type);
        if (ret == null) {
            throw new UnresolvedClassException("Could not resolve class %s", type);
        }
        return ret;
    }

    @Nonnull
    public TypeProto getUnknownClass() {
        return unknownClass;
    }

    public boolean shouldCheckPackagePrivateAccess() {
        return checkPackagePrivateAccess;
    }

    @Nonnull
    public static ClassPath fromClassPath(Iterable<String> classPathDirs, Iterable<String> classPath, DexFile dexFile,
                                          int api, boolean experimental) {
        return fromClassPath(classPathDirs, classPath, dexFile, api, api == 17, experimental);
    }

    @Nonnull
    public static ClassPath fromClassPath(Iterable<String> classPathDirs, Iterable<String> classPath, DexFile dexFile,
                                          int api, boolean checkPackagePrivateAccess, boolean experimental) {
        ArrayList<DexFile> dexFiles = Lists.newArrayList();

        int oatVersion = NOT_ART;

        for (String classPathEntry: classPath) {
            List<? extends DexFile> classPathDexFiles =
                    loadClassPathEntry(classPathDirs, classPathEntry, api, experimental);
            if (oatVersion == NOT_ART) {
                for (DexFile classPathDexFile: classPathDexFiles) {
                    if (classPathDexFile instanceof OatDexFile) {
                        oatVersion = ((OatDexFile)classPathDexFile).getOatVersion();
                        break;
                    }
                }
            }
            dexFiles.addAll(classPathDexFiles);
        }
        dexFiles.add(dexFile);
        return new ClassPath(dexFiles, checkPackagePrivateAccess, oatVersion);
    }

    @Nonnull
    public static ClassPath fromClassPath(Iterable<String> classPathDirs, Iterable<String> classPath, DexFile dexFile,
                                          int api, boolean checkPackagePrivateAccess, boolean experimental,
                                          int oatVersion) {
        ArrayList<DexFile> dexFiles = Lists.newArrayList();

        for (String classPathEntry: classPath) {
            dexFiles.addAll(loadClassPathEntry(classPathDirs, classPathEntry, api, experimental));
        }
        dexFiles.add(dexFile);
<<<<<<< HEAD
        return new ClassPath(dexFiles, checkPackagePrivateAccess, oatVersion);
=======
        return new ClassPath(dexFiles, checkPackagePrivateAccess, api);
>>>>>>> ce54c597
    }

    private static final Pattern dalvikCacheOdexPattern = Pattern.compile("@([^@]+)@classes.dex$");

    @Nonnull
    private static List<? extends DexFile> loadClassPathEntry(@Nonnull Iterable<String> classPathDirs,
                                                              @Nonnull String bootClassPathEntry, int api,
                                                              boolean experimental) {
        File rawEntry = new File(bootClassPathEntry);
        // strip off the path - we only care about the filename
        String entryName = rawEntry.getName();

        // if it's a dalvik-cache entry, grab the name of the jar/apk
        if (entryName.endsWith("@classes.dex")) {
            Matcher m = dalvikCacheOdexPattern.matcher(entryName);

            if (!m.find()) {
                throw new ExceptionWithContext(String.format("Cannot parse dependency value %s", bootClassPathEntry));
            }

            entryName = m.group(1);
        }

        int extIndex = entryName.lastIndexOf(".");

        String baseEntryName;
        if (extIndex == -1) {
            baseEntryName = entryName;
        } else {
            baseEntryName = entryName.substring(0, extIndex);
        }

        for (String classPathDir: classPathDirs) {
            String[] extensions;

            if (entryName.endsWith(".oat")) {
                extensions = new String[] { ".oat" };
            } else {
                extensions = new String[] { "", ".odex", ".jar", ".apk", ".zip" };
            }

            for (String ext: extensions) {
                File file = new File(classPathDir, baseEntryName + ext);

                if (file.exists() && file.isFile()) {
                    if (!file.canRead()) {
                        System.err.println(String.format(
                                "warning: cannot open %s for reading. Will continue looking.", file.getPath()));
                    } else {
                        try {
                            return ImmutableList.of(DexFileFactory.loadDexFile(file, api, experimental));
                        } catch (DexFileNotFound ex) {
                            // ignore and continue
                        } catch (MultipleDexFilesException ex) {
                            return ex.oatFile.getDexFiles();
                        } catch (Exception ex) {
                            throw ExceptionWithContext.withContext(ex,
                                    "Error while reading boot class path entry \"%s\"", bootClassPathEntry);
                        }
                    }
                }
            }
        }
        throw new ExceptionWithContext("Cannot locate boot class path file %s", bootClassPathEntry);
    }

    private final Supplier<OdexedFieldInstructionMapper> fieldInstructionMapperSupplier = Suppliers.memoize(
            new Supplier<OdexedFieldInstructionMapper>() {
                @Override public OdexedFieldInstructionMapper get() {
                    return new OdexedFieldInstructionMapper(isArt());
                }
            });

    @Nonnull
    public OdexedFieldInstructionMapper getFieldInstructionMapper() {
        return fieldInstructionMapperSupplier.get();
    }
}<|MERGE_RESOLUTION|>--- conflicted
+++ resolved
@@ -36,15 +36,7 @@
 import com.google.common.cache.CacheBuilder;
 import com.google.common.cache.CacheLoader;
 import com.google.common.cache.LoadingCache;
-<<<<<<< HEAD
 import com.google.common.collect.*;
-=======
-import com.google.common.collect.ImmutableSet;
-import com.google.common.collect.Iterables;
-import com.google.common.collect.Lists;
-import com.google.common.collect.Maps;
-
->>>>>>> ce54c597
 import org.jf.dexlib2.DexFileFactory;
 import org.jf.dexlib2.DexFileFactory.DexFileNotFound;
 import org.jf.dexlib2.DexFileFactory.MultipleDexFilesException;
@@ -69,16 +61,11 @@
 public class ClassPath {
     @Nonnull private final TypeProto unknownClass;
     @Nonnull private HashMap<String, ClassDef> availableClasses = Maps.newHashMap();
-<<<<<<< HEAD
     private final boolean checkPackagePrivateAccess;
+    ArrayList<DexFile> additionalDexFiles;
     public final int oatVersion;
 
     public static final int NOT_ART = -1;
-=======
-    private boolean checkPackagePrivateAccess;
-    ArrayList<DexFile> additionalDexFiles;
-    public final int apiLevel;
->>>>>>> ce54c597
 
     /**
      * Creates a new ClassPath instance that can load classes from the given dex files
@@ -95,13 +82,8 @@
      * @param classPath An iterable of DexFile objects. When loading a class, these dex files will be searched in order
      * @param api API level
      */
-<<<<<<< HEAD
     public ClassPath(@Nonnull Iterable<? extends DexFile> classPath, int api) {
         this(Lists.newArrayList(classPath), api == 17);
-=======
-    public ClassPath(@Nonnull Iterable<DexFile> classPath, int api) {
-        this(Lists.newArrayList(classPath), api == 17, api);
->>>>>>> ce54c597
     }
 
     /**
@@ -111,7 +93,6 @@
      * @param checkPackagePrivateAccess Whether checkPackagePrivateAccess is needed, enabled for ONLY early API 17 by
      *                                  default
      */
-<<<<<<< HEAD
     public ClassPath(@Nonnull Iterable<? extends DexFile> classPath, boolean checkPackagePrivateAccess) {
         this(classPath, checkPackagePrivateAccess, NOT_ART);
     }
@@ -126,20 +107,13 @@
      */
     public ClassPath(@Nonnull Iterable<? extends DexFile> classPath, boolean checkPackagePrivateAccess,
                      int oatVersion) {
-=======
-    public ClassPath(@Nonnull Iterable<DexFile> classPath, boolean checkPackagePrivateAccess, int api) {
->>>>>>> ce54c597
         // add fallbacks for certain special classes that must be present
         Iterable<DexFile> dexFiles = Iterables.concat(classPath, Lists.newArrayList(getBasicClasses()));
 
         unknownClass = new UnknownClassProto(this);
         loadedClasses.put(unknownClass.getType(), unknownClass);
         this.checkPackagePrivateAccess = checkPackagePrivateAccess;
-<<<<<<< HEAD
         this.oatVersion = oatVersion;
-=======
-        this.apiLevel = api;
->>>>>>> ce54c597
 
         loadPrimitiveType("Z");
         loadPrimitiveType("B");
@@ -152,25 +126,15 @@
         loadPrimitiveType("L");
 
         for (DexFile dexFile: dexFiles) {
-<<<<<<< HEAD
-            addDex(dexFile);
-        }
-    }
-
-    public final void addDex(DexFile dexFile) {
-=======
             addDex(dexFile, false);
         }
     }
 
     public void addDex(DexFile dexFile, boolean additional) {
->>>>>>> ce54c597
         for (ClassDef classDef : dexFile.getClasses()) {
             ClassDef prev = availableClasses.get(classDef.getType());
             if (prev == null) {
                 availableClasses.put(classDef.getType(), classDef);
-<<<<<<< HEAD
-=======
             }
         }
         if (additional) {
@@ -187,7 +151,6 @@
                 for (ClassDef classDef : dexFile.getClasses()) {
                     availableClasses.remove(classDef.getType());
                 }
->>>>>>> ce54c597
             }
             additionalDexFiles.clear();
         }
@@ -289,11 +252,7 @@
             dexFiles.addAll(loadClassPathEntry(classPathDirs, classPathEntry, api, experimental));
         }
         dexFiles.add(dexFile);
-<<<<<<< HEAD
         return new ClassPath(dexFiles, checkPackagePrivateAccess, oatVersion);
-=======
-        return new ClassPath(dexFiles, checkPackagePrivateAccess, api);
->>>>>>> ce54c597
     }
 
     private static final Pattern dalvikCacheOdexPattern = Pattern.compile("@([^@]+)@classes.dex$");
