/*
 * Copyright 2013, Google Inc.
 * All rights reserved.
 *
 * Redistribution and use in source and binary forms, with or without
 * modification, are permitted provided that the following conditions are
 * met:
 *
 *     * Redistributions of source code must retain the above copyright
 * notice, this list of conditions and the following disclaimer.
 *     * Redistributions in binary form must reproduce the above
 * copyright notice, this list of conditions and the following disclaimer
 * in the documentation and/or other materials provided with the
 * distribution.
 *     * Neither the name of Google Inc. nor the names of its
 * contributors may be used to endorse or promote products derived from
 * this software without specific prior written permission.
 *
 * THIS SOFTWARE IS PROVIDED BY THE COPYRIGHT HOLDERS AND CONTRIBUTORS
 * "AS IS" AND ANY EXPRESS OR IMPLIED WARRANTIES, INCLUDING, BUT NOT
 * LIMITED TO, THE IMPLIED WARRANTIES OF MERCHANTABILITY AND FITNESS FOR
 * A PARTICULAR PURPOSE ARE DISCLAIMED. IN NO EVENT SHALL THE COPYRIGHT
 * OWNER OR CONTRIBUTORS BE LIABLE FOR ANY DIRECT, INDIRECT, INCIDENTAL,
 * SPECIAL, EXEMPLARY, OR CONSEQUENTIAL DAMAGES (INCLUDING, BUT NOT
 * LIMITED TO, PROCUREMENT OF SUBSTITUTE GOODS OR SERVICES; LOSS OF USE,
 * DATA, OR PROFITS; OR BUSINESS INTERRUPTION) HOWEVER CAUSED AND ON ANY
 * THEORY OF LIABILITY, WHETHER IN CONTRACT, STRICT LIABILITY, OR TORT
 * (INCLUDING NEGLIGENCE OR OTHERWISE) ARISING IN ANY WAY OUT OF THE USE
 * OF THIS SOFTWARE, EVEN IF ADVISED OF THE POSSIBILITY OF SUCH DAMAGE.
 */

package org.jf.dexlib2.analysis;

<<<<<<< HEAD
import java.util.ArrayList;
import java.util.Collections;
import java.util.Comparator;
import java.util.HashSet;
import java.util.LinkedHashMap;
import java.util.List;
import java.util.PriorityQueue;
import java.util.Set;

import javax.annotation.Nonnull;
import javax.annotation.Nullable;

=======
import com.google.common.base.Joiner;
import com.google.common.base.Predicates;
import com.google.common.base.Supplier;
import com.google.common.base.Suppliers;
import com.google.common.collect.*;
import com.google.common.primitives.Ints;
>>>>>>> dcaf46ce
import org.jf.dexlib2.AccessFlags;
import org.jf.dexlib2.analysis.util.TypeProtoUtils;
import org.jf.dexlib2.base.reference.BaseMethodReference;
import org.jf.dexlib2.iface.*;
import org.jf.dexlib2.iface.reference.FieldReference;
import org.jf.dexlib2.iface.reference.MethodReference;
import org.jf.dexlib2.util.MethodUtil;
import org.jf.util.AlignmentUtils;
import org.jf.util.ExceptionWithContext;
import org.jf.util.SparseArray;

<<<<<<< HEAD
import com.google.common.base.Predicates;
import com.google.common.base.Supplier;
import com.google.common.base.Suppliers;
import com.google.common.collect.FluentIterable;
import com.google.common.collect.ImmutableSet;
import com.google.common.collect.Iterables;
import com.google.common.collect.Lists;
import com.google.common.collect.Maps;
import com.google.common.primitives.Ints;

=======
import javax.annotation.Nonnull;
import javax.annotation.Nullable;
import java.util.*;
import java.util.Map.Entry;
>>>>>>> dcaf46ce

/**
 * A class "prototype". This contains things like the interfaces, the superclass, the vtable and the instance fields
 * and their offsets.
 */
public class ClassProto implements TypeProto {
    private static final byte REFERENCE = 0;
    private static final byte WIDE = 1;
    private static final byte OTHER = 2;

    @Nonnull protected final ClassPath classPath;
    @Nonnull protected final String type;

    protected boolean vtableFullyResolved = true;
    protected boolean interfacesFullyResolved = true;

    protected Set<String> unresolvedInterfaces = null;

    public ClassProto(@Nonnull ClassPath classPath, @Nonnull String type) {
        if (type.charAt(0) != 'L') {
            throw new ExceptionWithContext("Cannot construct ClassProto for non reference type: %s", type);
        }
        this.classPath = classPath;
        this.type = type;
    }

    @Override public String toString() { return type; }
    @Nonnull @Override public ClassPath getClassPath() { return classPath; }
    @Nonnull @Override public String getType() { return type; }

    @Nonnull
    public ClassDef getClassDef() {
        return classDefSupplier.get();
    }


    @Nonnull private final Supplier<ClassDef> classDefSupplier = Suppliers.memoize(new Supplier<ClassDef>() {
        @Override public ClassDef get() {
            return classPath.getClassDef(type);
        }
    });

    /**
     * Returns true if this class is an interface.
     *
     * If this class is not defined, then this will throw an UnresolvedClassException
     *
     * @return True if this class is an interface
     */
    public boolean isInterface() {
        ClassDef classDef = getClassDef();
        return (classDef.getAccessFlags() & AccessFlags.INTERFACE.getValue()) != 0;
    }

    /**
     * Returns the set of interfaces that this class implements as a Map<String, ClassDef>.
     *
     * The ClassDef value will be present only for the interfaces that this class directly implements (including any
     * interfaces transitively implemented), but not for any interfaces that are only implemented by a superclass of
     * this class
     *
     * For any interfaces that are only implemented by a superclass (or the class itself, if the class is an interface),
     * the value will be null.
     *
     * If any interface couldn't be resolved, then the interfacesFullyResolved field will be set to false upon return.
     *
     * @return the set of interfaces that this class implements as a Map<String, ClassDef>.
     */
    @Nonnull
    protected LinkedHashMap<String, ClassDef> getInterfaces() {
        if (!classPath.isArt() || classPath.oatVersion < 72) {
            return preDefaultMethodInterfaceSupplier.get();
        } else {
            return postDefaultMethodInterfaceSupplier.get();
        }
    }

    /**
     * This calculates the interfaces in the order required for vtable generation for dalvik and pre-default method ART
     */
    @Nonnull
    private final Supplier<LinkedHashMap<String, ClassDef>> preDefaultMethodInterfaceSupplier =
            Suppliers.memoize(new Supplier<LinkedHashMap<String, ClassDef>>() {
                @Override public LinkedHashMap<String, ClassDef> get() {
                    Set<String> unresolvedInterfaces = new HashSet<String>(0);
                    LinkedHashMap<String, ClassDef> interfaces = Maps.newLinkedHashMap();

                    try {
                        for (String interfaceType: getClassDef().getInterfaces()) {
                            if (!interfaces.containsKey(interfaceType)) {
                                ClassDef interfaceDef;
                                try {
                                    interfaceDef = classPath.getClassDef(interfaceType);
                                    interfaces.put(interfaceType, interfaceDef);
                                } catch (UnresolvedClassException ex) {
                                    interfaces.put(interfaceType, null);
                                    unresolvedInterfaces.add(interfaceType);
                                    interfacesFullyResolved = false;
                                }

                                ClassProto interfaceProto = (ClassProto) classPath.getClass(interfaceType);
                                for (String superInterface: interfaceProto.getInterfaces().keySet()) {
                                    if (!interfaces.containsKey(superInterface)) {
                                        interfaces.put(superInterface,
                                                interfaceProto.getInterfaces().get(superInterface));
                                    }
                                }
                                if (!interfaceProto.interfacesFullyResolved) {
                                    unresolvedInterfaces.addAll(interfaceProto.getUnresolvedInterfaces());
                                    interfacesFullyResolved = false;
                                }
                            }
                        }
                    } catch (UnresolvedClassException ex) {
                        interfaces.put(type, null);
                        unresolvedInterfaces.add(type);
                        interfacesFullyResolved = false;
                    }

                    // now add self and super class interfaces, required for common super class lookup
                    // we don't really need ClassDef's for that, so let's just use null

                    if (isInterface() && !interfaces.containsKey(getType())) {
                        interfaces.put(getType(), null);
                    }

                    String superclass = getSuperclass();
                    try {
                        if (superclass != null) {
                            ClassProto superclassProto = (ClassProto) classPath.getClass(superclass);
                            for (String superclassInterface: superclassProto.getInterfaces().keySet()) {
                                if (!interfaces.containsKey(superclassInterface)) {
                                    interfaces.put(superclassInterface, null);
                                }
                            }
                            if (!superclassProto.interfacesFullyResolved) {
                                unresolvedInterfaces.addAll(superclassProto.getUnresolvedInterfaces());
                                interfacesFullyResolved = false;
                            }
                        }
                    } catch (UnresolvedClassException ex) {
                        unresolvedInterfaces.add(superclass);
                        interfacesFullyResolved = false;
                    }

                    if (unresolvedInterfaces.size() > 0) {
                        ClassProto.this.unresolvedInterfaces = unresolvedInterfaces;
                    }

                    return interfaces;
                }
            });

    /**
     * This calculates the interfaces in the order required for vtable generation for post-default method ART
     */
    @Nonnull
    private final Supplier<LinkedHashMap<String, ClassDef>> postDefaultMethodInterfaceSupplier =
            Suppliers.memoize(new Supplier<LinkedHashMap<String, ClassDef>>() {
                @Override public LinkedHashMap<String, ClassDef> get() {
                    Set<String> unresolvedInterfaces = new HashSet<String>(0);
                    LinkedHashMap<String, ClassDef> interfaces = Maps.newLinkedHashMap();

                    String superclass = getSuperclass();
                    if (superclass != null) {
                        ClassProto superclassProto = (ClassProto) classPath.getClass(superclass);
                        for (String superclassInterface: superclassProto.getInterfaces().keySet()) {
                            interfaces.put(superclassInterface, null);
                        }
                        if (!superclassProto.interfacesFullyResolved) {
                            unresolvedInterfaces.addAll(superclassProto.getUnresolvedInterfaces());
                            interfacesFullyResolved = false;
                        }
                    }

                    try {
                        for (String interfaceType: getClassDef().getInterfaces()) {
                            if (!interfaces.containsKey(interfaceType)) {
                                ClassProto interfaceProto = (ClassProto)classPath.getClass(interfaceType);
                                try {
                                    for (Entry<String, ClassDef> entry: interfaceProto.getInterfaces().entrySet()) {
                                        if (!interfaces.containsKey(entry.getKey())) {
                                            interfaces.put(entry.getKey(), entry.getValue());
                                        }
                                    }
                                } catch (UnresolvedClassException ex) {
                                    interfaces.put(interfaceType, null);
                                    unresolvedInterfaces.add(interfaceType);
                                    interfacesFullyResolved = false;
                                }
                                if (!interfaceProto.interfacesFullyResolved) {
                                    unresolvedInterfaces.addAll(interfaceProto.getUnresolvedInterfaces());
                                    interfacesFullyResolved = false;
                                }
                                try {
                                    ClassDef interfaceDef = classPath.getClassDef(interfaceType);
                                    interfaces.put(interfaceType, interfaceDef);
                                } catch (UnresolvedClassException ex) {
                                    interfaces.put(interfaceType, null);
                                    unresolvedInterfaces.add(interfaceType);
                                    interfacesFullyResolved = false;
                                }
                            }
                        }
                    } catch (UnresolvedClassException ex) {
                        interfaces.put(type, null);
                        unresolvedInterfaces.add(type);
                        interfacesFullyResolved = false;
                    }

                    if (unresolvedInterfaces.size() > 0) {
                        ClassProto.this.unresolvedInterfaces = unresolvedInterfaces;
                    }

                    return interfaces;
                }
            });

    @Nonnull
    protected Set<String> getUnresolvedInterfaces() {
        if (unresolvedInterfaces == null) {
            return ImmutableSet.of();
        }
        return unresolvedInterfaces;
    }

    /**
     * Gets the interfaces directly implemented by this class, or the interfaces they transitively implement.
     *
     * This does not include any interfaces that are only implemented by a superclass
     *
     * @return An iterables of ClassDefs representing the directly or transitively implemented interfaces
     * @throws UnresolvedClassException if interfaces could not be fully resolved
     */
    @Nonnull
    protected Iterable<ClassDef> getDirectInterfaces() {
        Iterable<ClassDef> directInterfaces =
                FluentIterable.from(getInterfaces().values()).filter(Predicates.notNull());

        if (!interfacesFullyResolved) {
            throw new UnresolvedClassException("Interfaces for class %s not fully resolved: %s", getType(),
                    Joiner.on(',').join(getUnresolvedInterfaces()));
        }

        return directInterfaces;
    }

    /**
     * Checks if this class implements the given interface.
     *
     * If the interfaces of this class cannot be fully resolved then this
     * method will either return true or throw an UnresolvedClassException
     *
     * @param iface The interface to check for
     * @return true if this class implements the given interface, otherwise false
     * @throws UnresolvedClassException if the interfaces for this class could not be fully resolved, and the interface
     * is not one of the interfaces that were successfully resolved
     */
    @Override
    public boolean implementsInterface(@Nonnull String iface) {
        if (getInterfaces().containsKey(iface)) {
            return true;
        }
        if (!interfacesFullyResolved) {
            throw new UnresolvedClassException("Interfaces for class %s not fully resolved", getType());
        }
        return false;
    }

    @Nullable @Override
    public String getSuperclass() {
        return getClassDef().getSuperclass();
    }

    /**
     * This is a helper method for getCommonSuperclass
     *
     * It checks if this class is an interface, and if so, if other implements it.
     *
     * If this class is undefined, we go ahead and check if it is listed in other's interfaces. If not, we throw an
     * UndefinedClassException
     *
     * If the interfaces of other cannot be fully resolved, we check the interfaces that can be resolved. If not found,
     * we throw an UndefinedClassException
     *
     * @param other The class to check the interfaces of
     * @return true if this class is an interface (or is undefined) other implements this class
     *
     */
    private boolean checkInterface(@Nonnull ClassProto other) {
        boolean isResolved = true;
        boolean isInterface = true;
        try {
            isInterface = isInterface();
        } catch (UnresolvedClassException ex) {
            isResolved = false;
            // if we don't know if this class is an interface or not,
            // we can still try to call other.implementsInterface(this)
        }
        if (isInterface) {
            try {
                if (other.implementsInterface(getType())) {
                    return true;
                }
            } catch (UnresolvedClassException ex) {
                // There are 2 possibilities here, depending on whether we were able to resolve this class.
                // 1. If this class is resolved, then we know it is an interface class. The other class either
                //    isn't defined, or its interfaces couldn't be fully resolved.
                //    In this case, we throw an UnresolvedClassException
                // 2. If this class is not resolved, we had tried to call implementsInterface anyway. We don't
                //    know for sure if this class is an interface or not. We return false, and let processing
                //    continue in getCommonSuperclass
                if (isResolved) {
                    throw ex;
                }
            }
        }
        return false;
    }

    @Override @Nonnull
    public TypeProto getCommonSuperclass(@Nonnull TypeProto other) {
        // use the other type's more specific implementation
        if (!(other instanceof ClassProto)) {
            return other.getCommonSuperclass(this);
        }

        if (this == other || getType().equals(other.getType())) {
            return this;
        }

        if (this.getType().equals("Ljava/lang/Object;")) {
            return this;
        }

        if (other.getType().equals("Ljava/lang/Object;")) {
            return other;
        }

        boolean gotException = false;
        try {
            if (checkInterface((ClassProto)other)) {
                return this;
            }
        } catch (UnresolvedClassException ex) {
            gotException = true;
        }

        try {
            if (((ClassProto)other).checkInterface(this)) {
                return other;
            }
        } catch (UnresolvedClassException ex) {
            gotException = true;
        }
        if (gotException) {
            return classPath.getUnknownClass();
        }

        List<TypeProto> thisChain = Lists.<TypeProto>newArrayList(this);
        Iterables.addAll(thisChain, TypeProtoUtils.getSuperclassChain(this));

        List<TypeProto> otherChain = Lists.newArrayList(other);
        Iterables.addAll(otherChain, TypeProtoUtils.getSuperclassChain(other));

        // reverse them, so that the first entry is either Ljava/lang/Object; or Ujava/lang/Object;
        thisChain = Lists.reverse(thisChain);
        otherChain = Lists.reverse(otherChain);

        for (int i=Math.min(thisChain.size(), otherChain.size())-1; i>=0; i--) {
            TypeProto typeProto = thisChain.get(i);
            if (typeProto.getType().equals(otherChain.get(i).getType())) {
                return typeProto;
            }
        }

        return classPath.getUnknownClass();
    }

    @Override
    @Nullable
    public FieldReference getFieldByOffset(int fieldOffset) {
        if (getInstanceFields().size() == 0) {
            return null;
        }
        return getInstanceFields().get(fieldOffset);
    }

    @Override
    @Nullable
    public Method getMethodByVtableIndex(int vtableIndex) {
        List<Method> vtable = getVtable();
        if (vtableIndex < 0 || vtableIndex >= vtable.size()) {
            return null;
        }

        return vtable.get(vtableIndex);
    }

    public int findMethodIndexInVtable(@Nonnull MethodReference method) {
        return findMethodIndexInVtable(getVtable(), method);
    }

    private int findMethodIndexInVtable(@Nonnull List<Method> vtable, MethodReference method) {
        for (int i=0; i<vtable.size(); i++) {
            Method candidate = vtable.get(i);
            if (MethodUtil.methodSignaturesMatch(candidate, method)) {
                if (!classPath.shouldCheckPackagePrivateAccess() ||
                        AnalyzedMethodUtil.canAccess(this, candidate, true, false, false)) {
                    return i;
                }
            }
        }
        return -1;
    }

<<<<<<< HEAD
    public static void dump(TypeProto type) {
        if (type instanceof ClassProto) {
            ((ClassProto) type).dump();
        }
    }

    public void dump() {
        debugOffset(null, getInstanceFields());
        debugVtable(null, getVtable());
    }

    void debugVtable(String className, List<Method> vtable) {
        final String type = getClassDef().getType();
        if (className != null && !type.equals(className)) {
            return;
        }
        System.out.println("## Vtable of " + type);

        for (int i = 0; i < vtable.size(); i++) {
            Method m = vtable.get(i);
            System.out.println("#" + i + " " + m.getName() + " " + m.getReturnType());
        }
    }

    void debugOffset(String className, SparseArray<FieldReference> fields) {
        if (className != null && !type.equals(className)) {
            return;
        }
        System.out.println("## Field offset of " + type);
        ArrayList<ClassProto> classHierarchy = new ArrayList<>();
        ClassProto cp = this;
        for (String superclassType = cp.getSuperclass(); superclassType != null;
             superclassType = getSuperclass()) {
            cp = (ClassProto) classPath.getClass(superclassType);
            classHierarchy.add(0, cp);
        }

        for (int i = 0; i < fields.size(); i++) {
            int offset = fields.keyAt(i);
            FieldReference f = fields.valueAt(i);
            if (!classHierarchy.isEmpty()) {
                cp = classHierarchy.get(0);
                int countInstanceField = cp.getInstanceFields().size();
                if (countInstanceField <= i) {
                    System.out.println(" --- " + cp.type + " " + countInstanceField);
                    classHierarchy.remove(0);
                }
            }
            System.out.println(" #" + i + "# " + offset + " (0x"
                    + Integer.toHexString(offset) + ") "
                    + ":" + f.getType() + " " + f.getName());
        }
    }

    static void debugFieldsOrder(ClassProto classProto, String className, List<Field> fields) {
        if (classProto.type.equals(className)) {
            System.out.println(" ===== " + className + " " + fields.size() + " =====");
            for (int i = 0; i < fields.size(); i++) {
                Field f = fields.get(i);
                System.out.println(" #" + i + "# " + f.getType() + " " + f.getName());
            }
        }
    }

    @Nonnull SparseArray<FieldReference> getInstanceFields() {
=======
    private int findMethodIndexInVtableReverse(@Nonnull List<Method> vtable, MethodReference method) {
        for (int i=vtable.size() - 1; i>=0; i--) {
            Method candidate = vtable.get(i);
            if (MethodUtil.methodSignaturesMatch(candidate, method)) {
                if (!classPath.shouldCheckPackagePrivateAccess() ||
                        AnalyzedMethodUtil.canAccess(this, candidate, true, false, false)) {
                    return i;
                }
            }
        }
        return -1;
    }

    @Nonnull public SparseArray<FieldReference> getInstanceFields() {
>>>>>>> dcaf46ce
        if (classPath.isArt()) {
            return artInstanceFieldsSupplier.get();
        } else {
            return dalvikInstanceFieldsSupplier.get();
        }
    }

    @Nonnull private final Supplier<SparseArray<FieldReference>> dalvikInstanceFieldsSupplier =
            Suppliers.memoize(new Supplier<SparseArray<FieldReference>>() {
                @Override public SparseArray<FieldReference> get() {
                    //This is a bit of an "involved" operation. We need to follow the same algorithm that dalvik uses to
                    //arrange fields, so that we end up with the same field offsets (which is needed for deodexing).
                    //See mydroid/dalvik/vm/oo/Class.c - computeFieldOffsets()

                    ArrayList<Field> fields = getSortedInstanceFields(getClassDef());
                    final int fieldCount = fields.size();
                    //the "type" for each field in fields. 0=reference,1=wide,2=other
                    byte[] fieldTypes = new byte[fields.size()];
                    for (int i=0; i<fieldCount; i++) {
                        fieldTypes[i] = getFieldType(fields.get(i));
                    }

                    //The first operation is to move all of the reference fields to the front. To do this, find the first
                    //non-reference field, then find the last reference field, swap them and repeat
                    int back = fields.size() - 1;
                    int front;
                    for (front = 0; front<fieldCount; front++) {
                        if (fieldTypes[front] != REFERENCE) {
                            while (back > front) {
                                if (fieldTypes[back] == REFERENCE) {
                                    swap(fieldTypes, fields, front, back--);
                                    break;
                                }
                                back--;
                            }
                        }

                        if (fieldTypes[front] != REFERENCE) {
                            break;
                        }
                    }

                    int startFieldOffset = 8;
                    String superclassType = getSuperclass();
                    ClassProto superclass = null;
                    if (superclassType != null) {
                        superclass = (ClassProto) classPath.getClass(superclassType);
                        startFieldOffset = superclass.getNextFieldOffset();
                    }

                    int fieldIndexMod;
                    if ((startFieldOffset % 8) == 0) {
                        fieldIndexMod = 0;
                    } else {
                        fieldIndexMod = 1;
                    }

                    //next, we need to group all the wide fields after the reference fields. But the wide fields have to be
                    //8-byte aligned. If we're on an odd field index, we need to insert a 32-bit field. If the next field
                    //is already a 32-bit field, use that. Otherwise, find the first 32-bit field from the end and swap it in.
                    //If there are no 32-bit fields, do nothing for now. We'll add padding when calculating the field offsets
                    if (front < fieldCount && (front % 2) != fieldIndexMod) {
                        if (fieldTypes[front] == WIDE) {
                            //we need to swap in a 32-bit field, so the wide fields will be correctly aligned
                            back = fieldCount - 1;
                            while (back > front) {
                                if (fieldTypes[back] == OTHER) {
                                    swap(fieldTypes, fields, front++, back);
                                    break;
                                }
                                back--;
                            }
                        } else {
                            //there's already a 32-bit field here that we can use
                            front++;
                        }
                    }

                    //do the swap thing for wide fields
                    back = fieldCount - 1;
                    for (; front<fieldCount; front++) {
                        if (fieldTypes[front] != WIDE) {
                            while (back > front) {
                                if (fieldTypes[back] == WIDE) {
                                    swap(fieldTypes, fields, front, back--);
                                    break;
                                }
                                back--;
                            }
                        }

                        if (fieldTypes[front] != WIDE) {
                            break;
                        }
                    }

                    SparseArray<FieldReference> superFields;
                    if (superclass != null) {
                        superFields = superclass.getInstanceFields();
                    } else {
                        superFields = new SparseArray<FieldReference>();
                    }
                    int superFieldCount = superFields.size();

                    //now the fields are in the correct order. Add them to the SparseArray and lookup, and calculate the offsets
                    int totalFieldCount = superFieldCount + fieldCount;
                    SparseArray<FieldReference> instanceFields = new SparseArray<FieldReference>(totalFieldCount);

                    int fieldOffset;

                    if (superclass != null && superFieldCount > 0) {
                        for (int i=0; i<superFieldCount; i++) {
                            instanceFields.append(superFields.keyAt(i), superFields.valueAt(i));
                        }

                        fieldOffset = instanceFields.keyAt(superFieldCount-1);

                        FieldReference lastSuperField = superFields.valueAt(superFieldCount-1);
                        char fieldType = lastSuperField.getType().charAt(0);
                        if (fieldType == 'J' || fieldType == 'D') {
                            fieldOffset += 8;
                        } else {
                            fieldOffset += 4;
                        }
                    } else {
                        //the field values start at 8 bytes into the DataObject dalvik structure
                        fieldOffset = 8;
                    }

                    boolean gotDouble = false;
                    for (int i=0; i<fieldCount; i++) {
                        FieldReference field = fields.get(i);

                        //add padding to align the wide fields, if needed
                        if (fieldTypes[i] == WIDE && !gotDouble) {
                            if (fieldOffset % 8 != 0) {
                                assert fieldOffset % 8 == 4;
                                fieldOffset += 4;
                            }
                            gotDouble = true;
                        }

                        instanceFields.append(fieldOffset, field);
                        if (fieldTypes[i] == WIDE) {
                            fieldOffset += 8;
                        } else {
                            fieldOffset += 4;
                        }
                    }

                    return instanceFields;
                }

                @Nonnull
                private ArrayList<Field> getSortedInstanceFields(@Nonnull ClassDef classDef) {
                    ArrayList<Field> fields = Lists.newArrayList(classDef.getInstanceFields());
                    Collections.sort(fields);
                    return fields;
                }

                private void swap(byte[] fieldTypes, List<Field> fields, int position1, int position2) {
                    byte tempType = fieldTypes[position1];
                    fieldTypes[position1] = fieldTypes[position2];
                    fieldTypes[position2] = tempType;

                    Field tempField = fields.set(position1, fields.get(position2));
                    fields.set(position2, tempField);
                }
            });

    private static abstract class FieldGap implements Comparable<FieldGap> {
        public final int offset;
        public final int size;

        public static FieldGap newFieldGap(int offset, int size, int oatVersion) {
            if (oatVersion >= 67) {
                return new FieldGap(offset, size) {
                    @Override public int compareTo(@Nonnull FieldGap o) {
                        int result = Ints.compare(o.size, size);
                        if (result != 0) {
                            return result;
                        }
                        return Ints.compare(offset, o.offset);
                    }
                };
            } else {
                return new FieldGap(offset, size) {
                    @Override public int compareTo(@Nonnull FieldGap o) {
                        int result = Ints.compare(size, o.size);
                        if (result != 0) {
                            return result;
                        }
                        return Ints.compare(o.offset, offset);
                    }
                };
            }
        }

        private FieldGap(int offset, int size) {
            this.offset = offset;
            this.size = size;
        }
    }

    @Nonnull private final Supplier<SparseArray<FieldReference>> artInstanceFieldsSupplier =
            Suppliers.memoize(new Supplier<SparseArray<FieldReference>>() {

                @Override public SparseArray<FieldReference> get() {
                    // We need to follow the same algorithm that art uses to arrange fields, so that we end up with the
                    // same field offsets, which is needed for deodexing.
                    // See LinkFields() in art/runtime/class_linker.cc

                    PriorityQueue<FieldGap> gaps = new PriorityQueue<FieldGap>();

                    SparseArray<FieldReference> linkedFields = new SparseArray<FieldReference>();
                    ArrayList<Field> fields = getSortedInstanceFields(getClassDef());

                    int fieldOffset = 0;
                    String superclassType = getSuperclass();
                    if (superclassType != null) {
                        // TODO: what to do if superclass doesn't exist?
                        ClassProto superclass = (ClassProto) classPath.getClass(superclassType);
                        SparseArray<FieldReference> superFields = superclass.getInstanceFields();
                        FieldReference field = null;
                        int lastOffset = 0;
                        for (int i=0; i<superFields.size(); i++) {
                            int offset = superFields.keyAt(i);
                            field = superFields.valueAt(i);
                            linkedFields.put(offset, field);
                            lastOffset = offset;
                        }
                        if (field != null) {
                            fieldOffset = lastOffset + getFieldSize(field);
                        }
                    }

                    for (Field field: fields) {
                        int fieldSize = getFieldSize(field);

                        if (!AlignmentUtils.isAligned(fieldOffset, fieldSize)) {
                            int oldOffset = fieldOffset;
                            fieldOffset = AlignmentUtils.alignOffset(fieldOffset, fieldSize);
                            addFieldGap(oldOffset, fieldOffset, gaps);
                        }

                        FieldGap gap = gaps.peek();
                        if (gap != null && gap.size >= fieldSize) {
                            gaps.poll();
                            linkedFields.put(gap.offset, field);
                            if (gap.size > fieldSize) {
                                addFieldGap(gap.offset + fieldSize, gap.offset + gap.size, gaps);
                            }
                        } else {
                            linkedFields.append(fieldOffset, field);
                            fieldOffset += fieldSize;
                        }
                    }
                    //debugOffset(ClassProto.this, "Lcom/android/server/DropBoxManagerService;", linkedFields);

                    return linkedFields;
                }

                private void addFieldGap(int gapStart, int gapEnd, @Nonnull PriorityQueue<FieldGap> gaps) {
                    int offset = gapStart;

                    while (offset < gapEnd) {
                        int remaining = gapEnd - offset;

                        if ((remaining >= 4) && (offset % 4 == 0)) {
                            gaps.add(FieldGap.newFieldGap(offset, 4, classPath.oatVersion));
                            offset += 4;
                        } else if (remaining >= 2 && (offset % 2 == 0)) {
                            gaps.add(FieldGap.newFieldGap(offset, 2, classPath.oatVersion));
                            offset += 2;
                        } else {
                            gaps.add(FieldGap.newFieldGap(offset, 1, classPath.oatVersion));
                            offset += 1;
                        }
                    }
                }

                @Nonnull
                private ArrayList<Field> getSortedInstanceFields(@Nonnull ClassDef classDef) {
                    ArrayList<Field> fields = Lists.newArrayList(classDef.getInstanceFields());
                    Collections.sort(fields, new Comparator<Field>() {
                        @Override public int compare(Field field1, Field field2) {
                            int result = Ints.compare(getFieldSortOrder(field1), getFieldSortOrder(field2));
                            if (result != 0) {
                                return result;
                            }

                            result = field1.getName().compareTo(field2.getName());
                            if (result != 0) {
                                return result;
                            }
                            return field1.getType().compareTo(field2.getType());
                        }
                    });
                    return fields;
                }

                private int getFieldSortOrder(@Nonnull FieldReference field) {
                    // The sort order is based on type size (except references are first), and then based on the
                    // enum value of the primitive type for types of equal size. See: Primitive::Type enum
                    // in art/runtime/primitive.h
                    switch (field.getType().charAt(0)) {
                        /* reference */
                        case '[':
                        case 'L':
                            return 0;
                        /* 64 bit */
                        case 'J':
                            return 1;
                        case 'D':
                            return 2;
                        /* 32 bit */
                        case 'I':
                            return 3;
                        case 'F':
                            return 4;
                        /* 16 bit */
                        case 'C':
                            return 5;
                        case 'S':
                            return 6;
                        /* 8 bit */
                        case 'Z':
                            return 7;
                        case 'B':
                            return 8;
                    }
                    throw new ExceptionWithContext("Invalid field type: %s", field.getType());
                }

                private int getFieldSize(@Nonnull FieldReference field) {
                    return getTypeSize(field.getType().charAt(0));
                }
            });

    private int getNextFieldOffset() {
        SparseArray<FieldReference> instanceFields = getInstanceFields();
        if (instanceFields.size() == 0) {
            return classPath.isArt() ? 0 : 8;
        }

        int lastItemIndex = instanceFields.size()-1;
        int fieldOffset = instanceFields.keyAt(lastItemIndex);
        FieldReference lastField = instanceFields.valueAt(lastItemIndex);

        if (classPath.isArt()) {
            return fieldOffset + getTypeSize(lastField.getType().charAt(0));
        } else {
            switch (lastField.getType().charAt(0)) {
                case 'J':
                case 'D':
                    return fieldOffset + 8;
                default:
                    return fieldOffset + 4;
            }
        }
    }

    private static int getTypeSize(char type) {
        switch (type) {
            case 'J':
            case 'D':
                return 8;
            case '[':
            case 'L':
            case 'I':
            case 'F':
                return 4;
            case 'C':
            case 'S':
                return 2;
            case 'B':
            case 'Z':
                return 1;
        }
        throw new ExceptionWithContext("Invalid type: %s", type);
    }

    @Nonnull public List<Method> getVtable() {
        if (!classPath.isArt() || classPath.oatVersion < 72) {
            return preDefaultMethodVtableSupplier.get();
        } else if (classPath.oatVersion < 87) {
            return buggyPostDefaultMethodVtableSupplier.get();
        } else {
            return postDefaultMethodVtableSupplier.get();
        }
    }

    //TODO: check the case when we have a package private method that overrides an interface method
    @Nonnull private final Supplier<List<Method>> preDefaultMethodVtableSupplier = Suppliers.memoize(new Supplier<List<Method>>() {
        @Override public List<Method> get() {
            List<Method> vtable = Lists.newArrayList();

            //copy the virtual methods from the superclass
            String superclassType;
            try {
                superclassType = getSuperclass();
            } catch (UnresolvedClassException ex) {
                vtable.addAll(((ClassProto)classPath.getClass("Ljava/lang/Object;")).getVtable());
                vtableFullyResolved = false;
                return vtable;
            }

            if (superclassType != null) {
                ClassProto superclass = (ClassProto) classPath.getClass(superclassType);
                vtable.addAll(superclass.getVtable());

                // if the superclass's vtable wasn't fully resolved, then we can't know where the new methods added by this
                // class should start, so we just propagate what we can from the parent and hope for the best.
                if (!superclass.vtableFullyResolved) {
                    vtableFullyResolved = false;
                    return vtable;
                }
            }

            //iterate over the virtual methods in the current class, and only add them when we don't already have the
            //method (i.e. if it was implemented by the superclass)
            if (!isInterface()) {
                addToVtable(getClassDef().getVirtualMethods(), vtable, true, true);

                // We use the current class for any vtable method references that we add, rather than the interface, so
                // we don't end up trying to call invoke-virtual using an interface, which will fail verification
                Iterable<ClassDef> interfaces = getDirectInterfaces();
                for (ClassDef interfaceDef: interfaces) {
                    List<Method> interfaceMethods = Lists.newArrayList();
                    for (Method interfaceMethod: interfaceDef.getVirtualMethods()) {
                        interfaceMethods.add(new ReparentedMethod(interfaceMethod, type));
                    }
                    addToVtable(interfaceMethods, vtable, false, true);
                }
            }
            return vtable;
        }
    });

    /**
     * This is the vtable supplier for a version of art that had buggy vtable calculation logic. In some cases it can
     * produce multiple vtable entries for a given virtual method. This supplier duplicates this buggy logic in order to
     * generate an identical vtable
     */
    @Nonnull private final Supplier<List<Method>> buggyPostDefaultMethodVtableSupplier = Suppliers.memoize(new Supplier<List<Method>>() {
        @Override public List<Method> get() {
            List<Method> vtable = Lists.newArrayList();

            //copy the virtual methods from the superclass
            String superclassType;
            try {
                superclassType = getSuperclass();
            } catch (UnresolvedClassException ex) {
                vtable.addAll(((ClassProto)classPath.getClass("Ljava/lang/Object;")).getVtable());
                vtableFullyResolved = false;
                return vtable;
            }

            if (superclassType != null) {
                ClassProto superclass = (ClassProto) classPath.getClass(superclassType);
                vtable.addAll(superclass.getVtable());

                // if the superclass's vtable wasn't fully resolved, then we can't know where the new methods added by
                // this class should start, so we just propagate what we can from the parent and hope for the best.
                if (!superclass.vtableFullyResolved) {
                    vtableFullyResolved = false;
                    return vtable;
                }
            }

            //iterate over the virtual methods in the current class, and only add them when we don't already have the
            //method (i.e. if it was implemented by the superclass)
            if (!isInterface()) {
                addToVtable(getClassDef().getVirtualMethods(), vtable, true, true);

                List<String> interfaces = Lists.newArrayList(getInterfaces().keySet());

                List<Method> defaultMethods = Lists.newArrayList();
                List<Method> defaultConflictMethods = Lists.newArrayList();
                List<Method> mirandaMethods = Lists.newArrayList();

                final HashMap<MethodReference, Integer> methodOrder = Maps.newHashMap();

                for (int i=interfaces.size()-1; i>=0; i--) {
                    String interfaceType = interfaces.get(i);
                    ClassDef interfaceDef = classPath.getClassDef(interfaceType);

                    for (Method interfaceMethod : interfaceDef.getVirtualMethods()) {

                        int vtableIndex = findMethodIndexInVtableReverse(vtable, interfaceMethod);
                        Method oldVtableMethod = null;
                        if (vtableIndex >= 0) {
                            oldVtableMethod = vtable.get(vtableIndex);
                        }

                        for (int j=0; j<vtable.size(); j++) {
                            Method candidate = vtable.get(j);
                            if (MethodUtil.methodSignaturesMatch(candidate, interfaceMethod)) {
                                if (!classPath.shouldCheckPackagePrivateAccess() ||
                                        AnalyzedMethodUtil.canAccess(ClassProto.this, candidate, true, false, false)) {
                                    if (interfaceMethodOverrides(interfaceMethod, candidate)) {
                                        vtable.set(j, interfaceMethod);
                                    }
                                }
                            }
                        }

                        if (vtableIndex >= 0) {
                            if (!isOverridableByDefaultMethod(vtable.get(vtableIndex))) {
                                continue;
                            }
                        }

                        int defaultMethodIndex = findMethodIndexInVtable(defaultMethods, interfaceMethod);

                        if (defaultMethodIndex >= 0) {
                            if (!AccessFlags.ABSTRACT.isSet(interfaceMethod.getAccessFlags())) {
                                ClassProto existingInterface = (ClassProto)classPath.getClass(
                                        defaultMethods.get(defaultMethodIndex).getDefiningClass());
                                if (!existingInterface.implementsInterface(interfaceMethod.getDefiningClass())) {
                                    Method removedMethod = defaultMethods.remove(defaultMethodIndex);
                                    defaultConflictMethods.add(removedMethod);
                                }
                            }
                            continue;
                        }

                        int defaultConflictMethodIndex = findMethodIndexInVtable(
                                defaultConflictMethods, interfaceMethod);
                        if (defaultConflictMethodIndex >= 0) {
                            // There's already a matching method in the conflict list, we don't need to do
                            // anything else
                            continue;
                        }

                        int mirandaMethodIndex = findMethodIndexInVtable(mirandaMethods, interfaceMethod);

                        if (mirandaMethodIndex >= 0) {
                            if (!AccessFlags.ABSTRACT.isSet(interfaceMethod.getAccessFlags())) {

                                ClassProto existingInterface = (ClassProto)classPath.getClass(
                                        mirandaMethods.get(mirandaMethodIndex).getDefiningClass());
                                if (!existingInterface.implementsInterface(interfaceMethod.getDefiningClass())) {
                                    Method oldMethod = mirandaMethods.remove(mirandaMethodIndex);
                                    int methodOrderValue = methodOrder.get(oldMethod);
                                    methodOrder.put(interfaceMethod, methodOrderValue);
                                    defaultMethods.add(interfaceMethod);
                                }
                            }
                            continue;
                        }

                        if (!AccessFlags.ABSTRACT.isSet(interfaceMethod.getAccessFlags())) {
                            if (oldVtableMethod != null) {
                                if (!interfaceMethodOverrides(interfaceMethod, oldVtableMethod)) {
                                    continue;
                                }
                            }
                            defaultMethods.add(interfaceMethod);
                            methodOrder.put(interfaceMethod, methodOrder.size());
                        } else {
                            // TODO: do we need to check interfaceMethodOverrides here?
                            if (oldVtableMethod == null) {
                                mirandaMethods.add(interfaceMethod);
                                methodOrder.put(interfaceMethod, methodOrder.size());
                            }
                        }
                    }
                }

                Comparator<MethodReference> comparator = new Comparator<MethodReference>() {
                    @Override public int compare(MethodReference o1, MethodReference o2) {
                        return Ints.compare(methodOrder.get(o1), methodOrder.get(o2));
                    }
                };

                // The methods should be in the same order within each list as they were iterated over.
                // They can be misordered if, e.g. a method was originally added to the default list, but then moved
                // to the conflict list.
                Collections.sort(mirandaMethods, comparator);
                Collections.sort(defaultMethods, comparator);
                Collections.sort(defaultConflictMethods, comparator);

                vtable.addAll(mirandaMethods);
                vtable.addAll(defaultMethods);
                vtable.addAll(defaultConflictMethods);
            }
            return vtable;
        }
    });

    @Nonnull private final Supplier<List<Method>> postDefaultMethodVtableSupplier = Suppliers.memoize(new Supplier<List<Method>>() {
        @Override public List<Method> get() {
            List<Method> vtable = Lists.newArrayList();

            //copy the virtual methods from the superclass
            String superclassType;
            try {
                superclassType = getSuperclass();
            } catch (UnresolvedClassException ex) {
                vtable.addAll(((ClassProto)classPath.getClass("Ljava/lang/Object;")).getVtable());
                vtableFullyResolved = false;
                return vtable;
            }

            if (superclassType != null) {
                ClassProto superclass = (ClassProto) classPath.getClass(superclassType);
                vtable.addAll(superclass.getVtable());

                // if the superclass's vtable wasn't fully resolved, then we can't know where the new methods added by
                // this class should start, so we just propagate what we can from the parent and hope for the best.
                if (!superclass.vtableFullyResolved) {
                    vtableFullyResolved = false;
                    return vtable;
                }
            }

            //iterate over the virtual methods in the current class, and only add them when we don't already have the
            //method (i.e. if it was implemented by the superclass)
            if (!isInterface()) {
                addToVtable(getClassDef().getVirtualMethods(), vtable, true, true);

                Iterable<ClassDef> interfaces = Lists.reverse(Lists.newArrayList(getDirectInterfaces()));

                List<Method> defaultMethods = Lists.newArrayList();
                List<Method> defaultConflictMethods = Lists.newArrayList();
                List<Method> mirandaMethods = Lists.newArrayList();

                final HashMap<MethodReference, Integer> methodOrder = Maps.newHashMap();

                for (ClassDef interfaceDef: interfaces) {
                    for (Method interfaceMethod : interfaceDef.getVirtualMethods()) {

                        int vtableIndex = findMethodIndexInVtable(vtable, interfaceMethod);

                        if (vtableIndex >= 0) {
                            if (interfaceMethodOverrides(interfaceMethod, vtable.get(vtableIndex))) {
                                vtable.set(vtableIndex, interfaceMethod);
                            }
                        } else {
                            int defaultMethodIndex = findMethodIndexInVtable(defaultMethods, interfaceMethod);

                            if (defaultMethodIndex >= 0) {
                                if (!AccessFlags.ABSTRACT.isSet(interfaceMethod.getAccessFlags())) {
                                    ClassProto existingInterface = (ClassProto)classPath.getClass(
                                            defaultMethods.get(defaultMethodIndex).getDefiningClass());
                                    if (!existingInterface.implementsInterface(interfaceMethod.getDefiningClass())) {
                                        Method removedMethod = defaultMethods.remove(defaultMethodIndex);
                                        defaultConflictMethods.add(removedMethod);
                                    }
                                }
                                continue;
                            }

                            int defaultConflictMethodIndex = findMethodIndexInVtable(
                                    defaultConflictMethods, interfaceMethod);
                            if (defaultConflictMethodIndex >= 0) {
                                // There's already a matching method in the conflict list, we don't need to do
                                // anything else
                                continue;
                            }

                            int mirandaMethodIndex = findMethodIndexInVtable(mirandaMethods, interfaceMethod);

                            if (mirandaMethodIndex >= 0) {
                                if (!AccessFlags.ABSTRACT.isSet(interfaceMethod.getAccessFlags())) {

                                    ClassProto existingInterface = (ClassProto)classPath.getClass(
                                            mirandaMethods.get(mirandaMethodIndex).getDefiningClass());
                                    if (!existingInterface.implementsInterface(interfaceMethod.getDefiningClass())) {
                                        Method oldMethod = mirandaMethods.remove(mirandaMethodIndex);
                                        int methodOrderValue = methodOrder.get(oldMethod);
                                        methodOrder.put(interfaceMethod, methodOrderValue);
                                        defaultMethods.add(interfaceMethod);
                                    }
                                }
                                continue;
                            }

                            if (!AccessFlags.ABSTRACT.isSet(interfaceMethod.getAccessFlags())) {
                                defaultMethods.add(interfaceMethod);
                                methodOrder.put(interfaceMethod, methodOrder.size());
                            } else {
                                mirandaMethods.add(interfaceMethod);
                                methodOrder.put(interfaceMethod, methodOrder.size());
                            }
                        }
                    }
                }

                Comparator<MethodReference> comparator = new Comparator<MethodReference>() {
                    @Override public int compare(MethodReference o1, MethodReference o2) {
                        return Ints.compare(methodOrder.get(o1), methodOrder.get(o2));
                    }
                };

                // The methods should be in the same order within each list as they were iterated over.
                // They can be misordered if, e.g. a method was originally added to the default list, but then moved
                // to the conflict list.
                Collections.sort(defaultMethods, comparator);
                Collections.sort(defaultConflictMethods, comparator);
                Collections.sort(mirandaMethods, comparator);
                addToVtable(defaultMethods, vtable, false, false);
                addToVtable(defaultConflictMethods, vtable, false, false);
                addToVtable(mirandaMethods, vtable, false, false);
            }
            return vtable;
        }
    });

    private void addToVtable(@Nonnull Iterable<? extends Method> localMethods, @Nonnull List<Method> vtable,
                             boolean replaceExisting, boolean sort) {
        if (sort) {
            ArrayList<Method> methods = Lists.newArrayList(localMethods);
            Collections.sort(methods);
            localMethods = methods;
        }

        for (Method virtualMethod: localMethods) {
            int vtableIndex = findMethodIndexInVtable(vtable, virtualMethod);

            if (vtableIndex >= 0) {
                if (replaceExisting) {
                    vtable.set(vtableIndex, virtualMethod);
                }
            } else {
                // we didn't find an equivalent method, so add it as a new entry
                vtable.add(virtualMethod);
            }
        }
    }

    private static byte getFieldType(@Nonnull FieldReference field) {
        switch (field.getType().charAt(0)) {
            case '[':
            case 'L':
                return 0; //REFERENCE
            case 'J':
            case 'D':
                return 1; //WIDE
            default:
                return 2; //OTHER
        }
    }

    private boolean isOverridableByDefaultMethod(@Nonnull Method method) {
        ClassProto classProto = (ClassProto)classPath.getClass(method.getDefiningClass());
        return classProto.isInterface();
    }

    /**
     * Checks if the interface method overrides the virtual or interface method2
     * @param method A Method from an interface
     * @param method2 A Method from an interface or a class
     * @return true if the interface method overrides the virtual or interface method2
     */
    private boolean interfaceMethodOverrides(@Nonnull Method method, @Nonnull Method method2) {
        ClassProto classProto = (ClassProto)classPath.getClass(method2.getDefiningClass());

        if (classProto.isInterface()) {
            ClassProto targetClassProto = (ClassProto)classPath.getClass(method.getDefiningClass());
            return targetClassProto.implementsInterface(method2.getDefiningClass());
        } else {
            return false;
        }
    }

    static class ReparentedMethod extends BaseMethodReference implements Method {
        private final Method method;
        private final String definingClass;

        public ReparentedMethod(Method method, String definingClass) {
            this.method = method;
            this.definingClass = definingClass;
        }

        @Nonnull @Override public String getDefiningClass() {
            return definingClass;
        }

        @Nonnull @Override public String getName() {
            return method.getName();
        }

        @Nonnull @Override public List<? extends CharSequence> getParameterTypes() {
            return method.getParameterTypes();
        }

        @Nonnull @Override public String getReturnType() {
            return method.getReturnType();
        }

        @Nonnull @Override public List<? extends MethodParameter> getParameters() {
            return method.getParameters();
        }

        @Override public int getAccessFlags() {
            return method.getAccessFlags();
        }

        @Nonnull @Override public Set<? extends Annotation> getAnnotations() {
            return method.getAnnotations();
        }

        @Nullable @Override public MethodImplementation getImplementation() {
            return method.getImplementation();
        }
    }
}<|MERGE_RESOLUTION|>--- conflicted
+++ resolved
@@ -31,27 +31,12 @@
 
 package org.jf.dexlib2.analysis;
 
-<<<<<<< HEAD
-import java.util.ArrayList;
-import java.util.Collections;
-import java.util.Comparator;
-import java.util.HashSet;
-import java.util.LinkedHashMap;
-import java.util.List;
-import java.util.PriorityQueue;
-import java.util.Set;
-
-import javax.annotation.Nonnull;
-import javax.annotation.Nullable;
-
-=======
 import com.google.common.base.Joiner;
 import com.google.common.base.Predicates;
 import com.google.common.base.Supplier;
 import com.google.common.base.Suppliers;
 import com.google.common.collect.*;
 import com.google.common.primitives.Ints;
->>>>>>> dcaf46ce
 import org.jf.dexlib2.AccessFlags;
 import org.jf.dexlib2.analysis.util.TypeProtoUtils;
 import org.jf.dexlib2.base.reference.BaseMethodReference;
@@ -63,23 +48,10 @@
 import org.jf.util.ExceptionWithContext;
 import org.jf.util.SparseArray;
 
-<<<<<<< HEAD
-import com.google.common.base.Predicates;
-import com.google.common.base.Supplier;
-import com.google.common.base.Suppliers;
-import com.google.common.collect.FluentIterable;
-import com.google.common.collect.ImmutableSet;
-import com.google.common.collect.Iterables;
-import com.google.common.collect.Lists;
-import com.google.common.collect.Maps;
-import com.google.common.primitives.Ints;
-
-=======
 import javax.annotation.Nonnull;
 import javax.annotation.Nullable;
 import java.util.*;
 import java.util.Map.Entry;
->>>>>>> dcaf46ce
 
 /**
  * A class "prototype". This contains things like the interfaces, the superclass, the vtable and the instance fields
@@ -496,7 +468,6 @@
         return -1;
     }
 
-<<<<<<< HEAD
     public static void dump(TypeProto type) {
         if (type instanceof ClassProto) {
             ((ClassProto) type).dump();
@@ -561,10 +532,8 @@
         }
     }
 
-    @Nonnull SparseArray<FieldReference> getInstanceFields() {
-=======
     private int findMethodIndexInVtableReverse(@Nonnull List<Method> vtable, MethodReference method) {
-        for (int i=vtable.size() - 1; i>=0; i--) {
+        for (int i = vtable.size() - 1; i >= 0; i--) {
             Method candidate = vtable.get(i);
             if (MethodUtil.methodSignaturesMatch(candidate, method)) {
                 if (!classPath.shouldCheckPackagePrivateAccess() ||
@@ -577,7 +546,6 @@
     }
 
     @Nonnull public SparseArray<FieldReference> getInstanceFields() {
->>>>>>> dcaf46ce
         if (classPath.isArt()) {
             return artInstanceFieldsSupplier.get();
         } else {
