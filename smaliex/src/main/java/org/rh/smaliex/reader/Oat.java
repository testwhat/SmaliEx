/*
 * [The "BSD licence"]
 * Copyright (c) 2014 Riddle Hsu
 * All rights reserved.
 *
 * Redistribution and use in source and binary forms, with or without
 * modification, are permitted provided that the following conditions
 * are met:
 * 1. Redistributions of source code must retain the above copyright
 *    notice, this list of conditions and the following disclaimer.
 * 2. Redistributions in binary form must reproduce the above copyright
 *    notice, this list of conditions and the following disclaimer in the
 *    documentation and/or other materials provided with the distribution.
 * 3. The name of the author may not be used to endorse or promote products
 *    derived from this software without specific prior written permission.
 *
 * THIS SOFTWARE IS PROVIDED BY THE AUTHOR ``AS IS'' AND ANY EXPRESS OR
 * IMPLIED WARRANTIES, INCLUDING, BUT NOT LIMITED TO, THE IMPLIED WARRANTIES
 * OF MERCHANTABILITY AND FITNESS FOR A PARTICULAR PURPOSE ARE DISCLAIMED.
 * IN NO EVENT SHALL THE AUTHOR BE LIABLE FOR ANY DIRECT, INDIRECT,
 * INCIDENTAL, SPECIAL, EXEMPLARY, OR CONSEQUENTIAL DAMAGES (INCLUDING, BUT
 * NOT LIMITED TO, PROCUREMENT OF SUBSTITUTE GOODS OR SERVICES; LOSS OF USE,
 * DATA, OR PROFITS; OR BUSINESS INTERRUPTION) HOWEVER CAUSED AND ON ANY
 * THEORY OF LIABILITY, WHETHER IN CONTRACT, STRICT LIABILITY, OR TORT
 * INCLUDING NEGLIGENCE OR OTHERWISE) ARISING IN ANY WAY OUT OF THE USE OF
 * THIS SOFTWARE, EVEN IF ADVISED OF THE POSSIBILITY OF SUCH DAMAGE.
 */

package org.rh.smaliex.reader;

import java.io.File;
import java.io.FileOutputStream;
import java.io.IOException;
import java.lang.annotation.ElementType;
import java.lang.annotation.Retention;
import java.lang.annotation.RetentionPolicy;
import java.lang.annotation.Target;
import java.lang.reflect.Array;
import java.lang.reflect.Field;
import java.lang.reflect.Modifier;

import org.rh.smaliex.LLog;

public class Oat {
    public final static String SECTION_RODATA = ".rodata";

    public final static int VERSION_L_50 = 39;
    public final static int VERSION_L_MR1_51 = 45;
    public final static int VERSION_M_60 = 64;
    public final static int VERSION_N = 75;

    // /art/runtime/instruction_set.h
    public final static int kNone = 0;
    public final static int kArm = 1;
    public final static int kArm64 = 2;
    public final static int kThumb2 = 3;
    public final static int kX86 = 4;
    public final static int kX86_64 = 5;
    public final static int kMips = 6;
    public final static int kMips64 = 7;

    // InstructionSetFeatures
    public final static int kHwDiv = 0;
    public final static int kHwLpae = 1;

    // /art/runtime/oat.h
    public static class Header {

        @DumpFormat(type = DumpFormat.TYPE_CHAR, isString = true)
        final char[] magic_ = new char[4];
        @DumpFormat(type = DumpFormat.TYPE_CHAR, isString = true)
        final char[] version_ = new char[4];
        @DumpFormat(hex = true)
        final int adler32_checksum_;

        final int instruction_set_;
        final int instruction_set_features_;
        final int dex_file_count_;
        final int executable_offset_;
        final int interpreter_to_interpreter_bridge_offset_;
        final int interpreter_to_compiled_code_bridge_offset_;
        final int jni_dlsym_lookup_offset_;
        int portable_imt_conflict_trampoline_offset_;
        int portable_resolution_trampoline_offset_;
        int portable_to_interpreter_bridge_offset_;
        final int quick_generic_jni_trampoline_offset_;
        final int quick_imt_conflict_trampoline_offset_;
        final int quick_resolution_trampoline_offset_;
        final int quick_to_interpreter_bridge_offset_;

        final int image_patch_delta_;
        final int image_file_location_oat_checksum_;
        final int image_file_location_oat_data_begin_;
        final int key_value_store_size_;
        @DumpFormat(type = DumpFormat.TYPE_CHAR, isString = true)
        final char[] key_value_store_;

        int artVersion = 64;

        public Header(DataReader r) throws IOException {
            r.readBytes(magic_);
            if (magic_[0] != 'o' || magic_[1] != 'a' || magic_[2] != 't') {
                LLog.e(String.format("Invalid art magic %c%c%c", magic_[0], magic_[1], magic_[2]));
            }
            r.readBytes(version_);
            artVersion = org.rh.smaliex.MiscUtil.toInt(new String(version_));

            adler32_checksum_ = r.readInt();
            instruction_set_ = r.readInt();
            instruction_set_features_ = r.readInt();

            dex_file_count_ = r.readInt();
            executable_offset_ = r.readInt();
            interpreter_to_interpreter_bridge_offset_ = r.readInt();
            interpreter_to_compiled_code_bridge_offset_ = r.readInt();

            jni_dlsym_lookup_offset_ = r.readInt();
            if (artVersion < 52) {
                // Remove portable. (since oat version 052)
                // https://android.googlesource.com/platform/art/+/956af0f0
                portable_imt_conflict_trampoline_offset_ = r.readInt();
                portable_resolution_trampoline_offset_ = r.readInt();
                portable_to_interpreter_bridge_offset_ = r.readInt();
            }
            quick_generic_jni_trampoline_offset_ = r.readInt();
            quick_imt_conflict_trampoline_offset_ = r.readInt();
            quick_resolution_trampoline_offset_ = r.readInt();
            quick_to_interpreter_bridge_offset_ = r.readInt();

            image_patch_delta_ = r.readInt();
            image_file_location_oat_checksum_ = r.readInt();
            image_file_location_oat_data_begin_ = r.readInt();
            key_value_store_size_ = r.readInt();
            key_value_store_ = new char[key_value_store_size_];
            r.readBytes(key_value_store_);
        }
    }

    // /art/runtime/dex_file.h
    public static class DexFile {

        public static class Header {
            @DumpFormat(type = DumpFormat.TYPE_CHAR, isString = true)
            final char[] magic_ = new char[4];
            @DumpFormat(type = DumpFormat.TYPE_CHAR, isString = true)
            final char[] version_ = new char[4];
            @DumpFormat(hex = true)
            final int checksum_;
            @DumpFormat(type = DumpFormat.TYPE_BYTE, hex = true)
            final byte[] signature_ = new byte[20];
            public final int file_size_;
            public final int header_size_;
            final int endian_tag_;
            final int link_size_;
            final int link_off_;
            final int map_off_;
            final int string_ids_size_;
            final int string_ids_off_;
            final int type_ids_size_;
            final int type_ids_off_;
            final int proto_ids_size_;
            final int proto_ids_off_;
            final int field_ids_size_;
            final int field_ids_off_;
            final int method_ids_size_;
            final int method_ids_off_;
            final int class_defs_size_;
            final int class_defs_off_;
            final int data_size_;
            final int data_off_;

            public Header(DataReader r) throws IOException {
                r.readBytes(magic_);
                if (magic_[0] != 'd' || magic_[1] != 'e' || magic_[2] != 'x') {
                    LLog.e(String.format("Invalid dex magic %c%c%c", magic_[0], magic_[1], magic_[2]));
                }
                r.readBytes(version_);
                checksum_= r.readInt();
                if (version_[0] != '0' || version_[1] != '3' || version_[2] != '5') {
                    LLog.e(String.format("Invalid dex version %c%c%c", magic_[0], magic_[1], magic_[2]));
                }
                r.readBytes(signature_);
                file_size_ = r.readInt();
                header_size_ = r.readInt();
                endian_tag_ = r.readInt();
                link_size_ = r.readInt();
                link_off_ = r.readInt();
                map_off_ = r.readInt();
                string_ids_size_ = r.readInt();
                string_ids_off_ = r.readInt();
                type_ids_size_ = r.readInt();
                type_ids_off_ = r.readInt();
                proto_ids_size_ = r.readInt();
                proto_ids_off_ = r.readInt();
                field_ids_size_ = r.readInt();
                field_ids_off_ = r.readInt();
                method_ids_size_ = r.readInt();
                method_ids_off_ = r.readInt();
                class_defs_size_ = r.readInt();
                class_defs_off_ = r.readInt();
                data_size_ = r.readInt();
                data_off_ = r.readInt();
            }
        }

        public final long mDexPosition;
        public final DataReader mReader;
        public final Header mHeader;

        public DexFile(DataReader r) throws IOException {
            mDexPosition = r.position();
            mReader = r;
            mHeader = new Header(r);
        }

        public void saveTo(File outputFile) throws IOException {
            String targetExt = "dex";
            String outPath = outputFile.getAbsolutePath();
            if (!outPath.endsWith(targetExt)) {
                int dotPos = outPath.lastIndexOf(".");
                if (dotPos > 0) {
                    outPath = outPath.substring(0, dotPos + 1) + targetExt;
                } else {
                    outPath = outPath + "." + targetExt;
                }
                outputFile = new File(outPath);
            }
            try (FileOutputStream output = new FileOutputStream(outputFile)) {
                mReader.getChannel().transferTo(mDexPosition, mHeader.file_size_, output.getChannel());
            }
        }
    }

    // See art/compiler/oat_writer OatDexFile::Write
    public static class OatDexFile {
        public final int dex_file_location_size_;
        @DumpFormat(type = DumpFormat.TYPE_BYTE, isString = true)
        public final byte[] dex_file_location_data_;
        @DumpFormat(hex = true)
        final int dex_file_location_checksum_;
        final int dex_file_offset_;
        int class_offsets_offset_;
        int lookup_table_offset_;

        public OatDexFile(DataReader r, int version) throws IOException {
            dex_file_location_size_ = r.readInt();
            dex_file_location_data_ = new byte[dex_file_location_size_];
            r.readBytes(dex_file_location_data_);
            dex_file_location_checksum_ = r.readInt();
            dex_file_offset_ = r.readInt();
            if (version >= VERSION_N) {
                class_offsets_offset_ = r.readInt();
                lookup_table_offset_ = r.readInt();
            }
        }

        public String getLocation() {
            return new String(dex_file_location_data_);
        }
    }

    public DexFile[] getDexFiles() {
        return mDexFiles;
    }

    public final long mOatPosition;
    public final Header mHeader;
    public final OatDexFile[] mOatDexFiles;
    public final DexFile[] mDexFiles;
    public final File mSrcFile;

    public Oat(DataReader reader) throws IOException {
        mOatPosition = reader.position();
        if (mOatPosition != 4096) {
             // Normally start from 4096(0x1000)
            LLog.i("Strange oat position " + mOatPosition);
        }
        mSrcFile = reader.getFile();
        mHeader = new Header(reader);
        mOatDexFiles = new OatDexFile[mHeader.dex_file_count_];
        mDexFiles = new DexFile[mHeader.dex_file_count_];
        for (int i = 0; i < mOatDexFiles.length; i++) {
            OatDexFile odf = new OatDexFile(reader, mHeader.artVersion);
            mOatDexFiles[i] = odf;
            long thisOatPos = reader.position();
            reader.seek(mOatPosition + odf.dex_file_offset_);
            DexFile dex = new DexFile(reader);
            mDexFiles[i] = dex;

            if (mHeader.artVersion < VERSION_N) {
                int num_methods_offsets_ = dex.mHeader.class_defs_size_;
                reader.seek(thisOatPos + 4 * num_methods_offsets_);
                if (reader.previewInt() > 0xff) { // workaround for samsung offset
                    //num_methods_offsets_ += 4;
                    reader.readInt();
                }
                // No need to read method information
                // methods_offsets_ change to method_bitmap_ since N
                //odf.methods_offsets_ = new int[num_methods_offsets_];
                //reader.seek(thisOatPos);
                //reader.readIntArray(odf.methods_offsets_);

            } else {
                reader.seek(thisOatPos);
            }
        }
    }

<<<<<<< HEAD
=======
    public int guessApiLevel() {
        // See runtime/oat kOatVersion
        // https://android.googlesource.com/platform/art/+/
        // 075 625a64aa, 9bdf1088
        // 072 3cfa4d05
        if (mHeader.artVersion >= VERSION_N) {
            return 24;
        }
        if (mHeader.artVersion > VERSION_L_MR1_51) {
            return 23;
        }
        if (mHeader.artVersion == VERSION_L_MR1_51) {
            return 22;
        }
        return 21;
    }


>>>>>>> 15668d7d
    public int getArtVersion() {
        return mHeader.artVersion;
    }

    public void dump() {
        try {
            dump(mHeader);
            System.out.println();

            for (OatDexFile odf : mOatDexFiles) {
                dump(odf);
                System.out.println();
            }
            for (DexFile df : mDexFiles) {
                dump(df.mHeader);
                System.out.println();
            }
        } catch (IllegalArgumentException | IllegalAccessException ex) {
            LLog.ex(ex);
        }
    }

    public static void dump(final Object obj) throws IllegalArgumentException, IllegalAccessException {
        Field[] fields = obj.getClass().getDeclaredFields();

        for (Field field : fields) {
            if (field.getModifiers() == Modifier.STATIC
                    || !field.getName().endsWith("_")) {
                continue;
            }
            Class<?> type = field.getType();
            System.out.print(field.getName() + " = ");
            Object val = field.get(obj);
            if (val == null) {
                System.out.println("null");
                continue;
            }
            DumpFormat fmt = field.getAnnotation(DumpFormat.class);
            if (fmt != null) {
                if (fmt.isString()) {
                    String rawStr;
                    if (fmt.type() == DumpFormat.TYPE_BYTE) {
                        rawStr = new String((byte[]) val);
                    } else {
                        rawStr = new String((char[]) val);
                    }
                    System.out.println(rawStr.replace((char) 0, ' '));
                } else {
                    if (type.isArray()) {
                        byte[] bytes = (byte[]) val;
                        String sf = fmt.hex() ? "%02X" : "%d ";
                        for (byte b : bytes) {
                            System.out.printf(sf, b);
                        }
                        System.out.println();
                    } else {
                        String sf = fmt.hex() ? "%X\n" : "%d\n";
                        System.out.printf(sf, val);
                    }
                }
            } else {
                if (type.isArray()) {
                    Class<?> ctype = type.getComponentType();
                    int len = Array.getLength(val);
                    System.out.println(ctype + "[" + len + "]");
                } else {
                    System.out.println(val);
                }
            }
        }
    }

    public static void dump(String oatFile) {
        try (Elf e = new Elf(oatFile)) {
            DataReader r = e.getReader();
            Elf.Elf_Shdr sec = e.getSection(SECTION_RODATA);
            if (sec != null) {
                r.seek(sec.getOffset());
                Oat oat = new Oat(r);
                oat.dump();
            }
        } catch (IOException ex) {
            LLog.e("Failed to dump " + oatFile);
            LLog.ex(ex);
        }
    }

    @Retention(value = RetentionPolicy.RUNTIME)
    @Target(value = {ElementType.FIELD})
    public @interface DumpFormat {
        int TYPE_BYTE = 0;
        int TYPE_CHAR = 1;
        int type() default -1;
        boolean isString() default false;
        boolean hex() default false;
    }

// See compiler/oat_writer.h
// OatHeader         variable length with count of D OatDexFiles
//
// OatDexFile[0]     one variable sized OatDexFile with offsets to Dex and OatClasses
// OatDexFile[1]
// ...
// OatDexFile[D]
//
// Dex[0]            one variable sized DexFile for each OatDexFile.
// Dex[1]            these are literal copies of the input .dex files.
// ...
// Dex[D]
//
// OatClass[0]       one variable sized OatClass for each of C DexFile::ClassDefs
// OatClass[1]       contains OatClass entries with class status, offsets to code, etc.
// ...
// OatClass[C]
//
// GcMap             one variable sized blob with GC map.
// GcMap             GC maps are deduplicated.
// ...
// GcMap
//
// VmapTable         one variable sized VmapTable blob (quick compiler only).
// VmapTable         VmapTables are deduplicated.
// ...
// VmapTable
//
// MappingTable      one variable sized blob with MappingTable (quick compiler only).
// MappingTable      MappingTables are deduplicated.
// ...
// MappingTable
//
// padding           if necessary so that the following code will be page aligned
//
// OatMethodHeader   fixed size header for a CompiledMethod including the size of the MethodCode.
// MethodCode        one variable sized blob with the code of a CompiledMethod.
// OatMethodHeader   (OatMethodHeader, MethodCode) pairs are deduplicated.
// MethodCode
// ...
// OatMethodHeader
// MethodCode
//
}<|MERGE_RESOLUTION|>--- conflicted
+++ resolved
@@ -306,8 +306,6 @@
         }
     }
 
-<<<<<<< HEAD
-=======
     public int guessApiLevel() {
         // See runtime/oat kOatVersion
         // https://android.googlesource.com/platform/art/+/
@@ -326,7 +324,6 @@
     }
 
 
->>>>>>> 15668d7d
     public int getArtVersion() {
         return mHeader.artVersion;
     }
