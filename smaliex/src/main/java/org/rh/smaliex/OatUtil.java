/*
 * [The "BSD licence"]
 * Copyright (c) 2014 Riddle Hsu
 * All rights reserved.
 *
 * Redistribution and use in source and binary forms, with or without
 * modification, are permitted provided that the following conditions
 * are met:
 * 1. Redistributions of source code must retain the above copyright
 *    notice, this list of conditions and the following disclaimer.
 * 2. Redistributions in binary form must reproduce the above copyright
 *    notice, this list of conditions and the following disclaimer in the
 *    documentation and/or other materials provided with the distribution.
 * 3. The name of the author may not be used to endorse or promote products
 *    derived from this software without specific prior written permission.
 *
 * THIS SOFTWARE IS PROVIDED BY THE AUTHOR ``AS IS'' AND ANY EXPRESS OR
 * IMPLIED WARRANTIES, INCLUDING, BUT NOT LIMITED TO, THE IMPLIED WARRANTIES
 * OF MERCHANTABILITY AND FITNESS FOR A PARTICULAR PURPOSE ARE DISCLAIMED.
 * IN NO EVENT SHALL THE AUTHOR BE LIABLE FOR ANY DIRECT, INDIRECT,
 * INCIDENTAL, SPECIAL, EXEMPLARY, OR CONSEQUENTIAL DAMAGES (INCLUDING, BUT
 * NOT LIMITED TO, PROCUREMENT OF SUBSTITUTE GOODS OR SERVICES; LOSS OF USE,
 * DATA, OR PROFITS; OR BUSINESS INTERRUPTION) HOWEVER CAUSED AND ON ANY
 * THEORY OF LIABILITY, WHETHER IN CONTRACT, STRICT LIABILITY, OR TORT
 * INCLUDING NEGLIGENCE OR OTHERWISE) ARISING IN ANY WAY OUT OF THE USE OF
 * THIS SOFTWARE, EVEN IF ADVISED OF THE POSSIBILITY OF SUCH DAMAGE.
 */

package org.rh.smaliex;

import java.io.File;
import java.io.FileOutputStream;
import java.io.IOException;
import java.io.InputStream;
import java.util.ArrayList;
import java.util.Enumeration;
import java.util.HashMap;
import java.util.List;
import java.util.jar.JarEntry;
import java.util.jar.JarFile;
import java.util.jar.JarOutputStream;
import java.util.zip.ZipEntry;

import org.jf.baksmali.baksmaliOptions;
import org.jf.dexlib2.Opcodes;
import org.jf.dexlib2.dexbacked.DexBackedDexFile;
import org.jf.dexlib2.iface.DexFile;
import org.jf.dexlib2.writer.pool.DexPool;
import org.rh.smaliex.DexUtil.ODexRewriter;
import org.rh.smaliex.reader.DataReader;
import org.rh.smaliex.reader.Elf;
import org.rh.smaliex.reader.Oat;

public class OatUtil {

    public static List<DexBackedDexFile> getDexFiles(
            File file, int apiLevel, List<String> outputNames) {
        List<DexBackedDexFile> dexFiles = new ArrayList<>();
        if (MiscUtil.isElf(file)) {
            try (Elf e = new Elf(file)) {
                Oat oat = getOat(e);
                Opcodes opc = new Opcodes(apiLevel > 0 ? apiLevel : oat.guessApiLevel());
                for (int i = 0; i < oat.mDexFiles.length; i++) {
                    Oat.DexFile df = oat.mDexFiles[i];
                    dexFiles.add(readDex(df, df.mHeader.file_size_, opc));
                    if (outputNames != null) {
                        String dexName = new String(oat.mOatDexFiles[i].dex_file_location_data_);
                        dexName = getOutputNameForSubDex(dexName);
                        outputNames.add(MiscUtil.getFilenamePrefix(dexName));
                    }
                }
            } catch (IOException ex) {
                LLog.ex(ex);
            }
        } else {
            Opcodes opc = new Opcodes(apiLevel > 0 ? apiLevel : DexUtil.API_LEVEL);
            dexFiles = DexUtil.loadMultiDex(file, opc);
            if (outputNames != null) {
                String dexName = "classes";
                for (int i = 0; i < dexFiles.size(); i++) {
                    outputNames.add(dexName);
                    dexName = "classes" + (i + 2);
                }
            }
        }
        return dexFiles;
    }

    public static void smaliRaw(File inputFile, int apiLevel) {
        if (!inputFile.isFile()) {
            LLog.i(inputFile + " is not a file.");
        }
        String folderName = MiscUtil.getFilenamePrefix(inputFile.getName());
        String outputBaseFolder = MiscUtil.path(
                inputFile.getAbsoluteFile().getParent(), folderName);
        baksmaliOptions options = new baksmaliOptions();
        Opcodes opc = Opcodes.forApi(apiLevel);
        options.apiLevel = opc.api;
        options.allowOdex = true;
        options.jobs = 4;

        List<String> outSubFolders = new ArrayList<>();
        List<DexBackedDexFile> dexFiles = getDexFiles(inputFile, apiLevel, outSubFolders);
        if (outSubFolders.size() == 1) {
            outSubFolders.set(0, outputBaseFolder);
        } else {
            for (int i = 0; i < outSubFolders.size(); i++) {
                outSubFolders.set(i, MiscUtil.path(outputBaseFolder, outSubFolders.get(i)));
            }
        }

        for (int i = 0; i < dexFiles.size(); i++) {
            options.outputDirectory = outSubFolders.get(i);
            org.jf.baksmali.baksmali.disassembleDexFile(dexFiles.get(i), options);
            LLog.i("Output to " + options.outputDirectory);
        }
        LLog.i("All done");
    }

    // Output de-optimized jar and also pack with other files in original jar
    public static void bootOat2Jar(String bootOat, String noClassJarFolder,
            String outputJarFolder) throws IOException {
        File odexFolder = prepareOdex(bootOat);
        String bootClassPathFolder = odexFolder.getAbsolutePath();
        convertDexFromBootOat(bootOat, outputJarFolder, bootClassPathFolder,
                noClassJarFolder, true);
    }

    public static void bootOat2Dex(String bootOat, String outFolder) throws IOException {
        File odexFolder = prepareOdex(bootOat);
        String folderName = odexFolder.getName().replace("odex", "dex");
        File outputDexFolder = outFolder != null ? new File(outFolder) :
                new File(new File(bootOat).getParent(), folderName);
        convertDexFromBootOat(bootOat, outputDexFolder.getAbsolutePath(),
                odexFolder.getAbsolutePath(), null, true);
    }

    private static File prepareOdex(String bootOat) throws IOException {
        File oatFile = new File(bootOat);
        String folderName = (oatFile.isDirectory() ? oatFile.getName() + "-" : "") + "odex";
        File odexFolder = new File(oatFile.getParentFile(), folderName);
        MiscUtil.mkdirs(odexFolder);
        extractOdexFromOat(oatFile, odexFolder);
        return odexFolder;
    }

    public static void oat2dex(String inputPath, String bootClassPath, String outFolder)
            throws IOException {
        File oatPath = new File(inputPath);
        File outputFolder = outFolder != null ? new File(outFolder) :
                oatPath.getAbsoluteFile().getParentFile();
        convertDexFromBootOat(inputPath, outputFolder.getAbsolutePath(),
                bootClassPath, null, false);
    }

    public static Oat getOat(Elf e) throws IOException {
        DataReader r = e.getReader();
        // Currently the same as e.getSymbolTable("oatdata").getOffset(e)
        Elf.Elf_Shdr sec = e.getSection(Oat.SECTION_RODATA);
        if (sec != null) {
            r.seek(sec.getOffset());
            return new Oat(r);
        }
        throw new IOException("oat not found");
    }

    public static ArrayList<String> getBootJarNames(String bootPath, boolean fullPath) {
        ArrayList<String> names = new ArrayList<>();
        for (File oatFile : getOatFile(new File(bootPath))) {
            try (Elf e = new Elf(oatFile)) {
                Oat oat = getOat(e);
                for (Oat.OatDexFile df : oat.mOatDexFiles) {
                    String s = new String(df.dex_file_location_data_);
                    if (s.contains(":")) {
                        continue;
                    }
                    names.add(fullPath ? s : s.substring(s.lastIndexOf('/') + 1));
                }
            } catch (IOException ex) {
                LLog.ex(ex);
            }
        }
        return names;
    }

    public static String getOutputNameForSubDex(String jarPathInOat) {
        int colonPos = jarPathInOat.indexOf(':');
        if (colonPos > 0) {
            // framework.jar:classes2.dex -> framework-classes2.dex
            jarPathInOat = jarPathInOat.substring(0, colonPos - 4)
                    + "-" + jarPathInOat.substring(colonPos + 1);
        }
        return jarPathInOat.substring(jarPathInOat.lastIndexOf('/') + 1);
    }

    static File[] getOatFile(File oatPath) {
        return oatPath.isDirectory() ? MiscUtil.getFiles(oatPath.getAbsolutePath(), ".oat;.odex")
                : new File[] { oatPath };
    }

    public static void extractOdexFromOat(File oatPath, File outputFolder) throws IOException {
        if (outputFolder == null) {
            String folderName = (oatPath.isDirectory() ? oatPath.getName() + "-" : "") + "odex";
            outputFolder = new File(oatPath.getParentFile(), folderName);
        }
        MiscUtil.mkdirs(outputFolder);
        IOException ioe = null;
        for (File oatFile : getOatFile(oatPath)) {
            if (!MiscUtil.isElf(oatFile)) {
                LLog.i("Skip not ELF: " + oatFile);
                continue;
            }
            try (Elf e = new Elf(oatFile)) {
                Oat oat = getOat(e);
                for (int i = 0; i < oat.mDexFiles.length; i++) {
                    Oat.OatDexFile odf = oat.mOatDexFiles[i];
                    Oat.DexFile df = oat.mDexFiles[i];
                    String outFile = new String(odf.dex_file_location_data_);
                    outFile = getOutputNameForSubDex(outFile);
                    File out = MiscUtil.changeExt(new File(outputFolder, outFile), "dex");
                    df.saveTo(out);
                    LLog.i("Output raw dex: " + out.getAbsolutePath());
                }
            } catch (IOException ex) {
                if (ioe == null) {
                    ioe = new IOException("Error at " + oatFile);
                }
                ioe.addSuppressed(ex);
            }
        }
        if (ioe != null) {
            throw handleIOE(ioe);
        }
    }

    public static void convertDexFromBootOat(String oatPath, String outputFolder,
            String bootClassPath, String noClassJarFolder, boolean isBoot) throws IOException {
        File outFolder = new File(outputFolder);
        MiscUtil.mkdirs(outFolder);

        IOException ioe = null;
        for (File oatFile : getOatFile(new File(oatPath))) {
            try (Elf e = new Elf(oatFile)) {
                Oat oat = getOat(e);
                if (noClassJarFolder == null) {
                    convertToDex(oat, outFolder, bootClassPath, isBoot);
                } else {
                    convertToDexJar(oat, outFolder, bootClassPath, noClassJarFolder, isBoot);
                }
            } catch (IOException ex) {
                if (ioe == null) {
                    ioe = new IOException("Error at " + oatFile);
                }
                ioe.addSuppressed(ex);
            }
        }
        if (ioe != null) {
            throw handleIOE(ioe);
        }
    }

    static DexBackedDexFile readDex(Oat.DexFile od, int dexSize, Opcodes opcodes)
            throws IOException {
        byte[] dexBytes = new byte[dexSize];
        int remain = dexSize;
        int read = 0;
        int readSize;
        od.mReader.seek(od.mDexPosition);
        while (remain > 0 && (readSize = od.mReader.readRaw(dexBytes, read, remain)) != -1) {
            remain -= readSize;
            read += readSize;
        }
        return new DexBackedDexFile(opcodes, dexBytes);
    }

    public static DexFile[] getOdexFromOat(Oat oat, Opcodes opcodes) throws IOException {
        if (opcodes == null) {
<<<<<<< HEAD
            opcodes = Opcodes.forArtVersion(oat.getArtVersion());
=======
            opcodes = DexUtil.getOpcodes(oat.guessApiLevel());
>>>>>>> 15668d7d
        }
        DexFile[] dexFiles = new DexFile[oat.mOatDexFiles.length];
        for (int i = 0; i < oat.mOatDexFiles.length; i++) {
            Oat.DexFile dex = oat.mDexFiles[i];
            final int dexSize = dex.mHeader.file_size_;
            DexBackedDexFile dexFile = readDex(dex, dexSize, opcodes);
            if (!DexUtil.verifyStringOffset(dexFile)) {
                LLog.i("Bad string offset.");
                throw new IOException("The dex does not have formal format in: " + oat.mSrcFile);
            }
            dexFiles[i] = dexFile;
        }
        return dexFiles;
    }

    private static void convertToDex(Oat oat, File outputFolder,
<<<<<<< HEAD
            String bootClassPath, boolean addSelfToBcp) throws IOException {
        final Opcodes opcodes = Opcodes.forArtVersion(oat.getArtVersion());
=======
            String bootClassPath, boolean isBoot) throws IOException {
        final Opcodes opcodes = DexUtil.getOpcodes(oat.guessApiLevel());
>>>>>>> 15668d7d
        if (bootClassPath == null || !new File(bootClassPath).exists()) {
            throw new IOException("Invalid bootclasspath: " + bootClassPath);
        }
        final ODexRewriter deOpt = DexUtil.getODexRewriter(bootClassPath, opcodes);
        if (LLog.VERBOSE) {
            deOpt.setFailInfoLocation(outputFolder.getAbsolutePath());
        }

        LLog.i("Art version=" + oat.getArtVersion() + " (" + oat.mSrcFile + ")");
        DexFile[] dexFiles = getOdexFromOat(oat, opcodes);
        if (!isBoot) {
            for (DexFile d : dexFiles) {
                deOpt.addDexToClassPath(d);
            }
        }
        for (int i = 0; i < oat.mOatDexFiles.length; i++) {
            Oat.OatDexFile odf = oat.mOatDexFiles[i];
            String dexLoc = new String(odf.dex_file_location_data_);
            String outputName = getOutputNameForSubDex(dexLoc);
            if ("base.apk".equals(outputName)) {
                outputName = MiscUtil.getFilenamePrefix(oat.mSrcFile.getName());
            }
            File outputFile = MiscUtil.changeExt(new File(outputFolder, outputName), "dex");
            LLog.i("De-optimizing " + dexLoc);
            DexFile d = deOpt.rewriteDexFile(dexFiles[i]);
            if (!ODexRewriter.isValid(d)) {
                LLog.i("convertToDex: skip " + dexLoc);
                continue;
            }

            if (outputFile.exists()) {
                MiscUtil.delete(outputFile);
                //File old = outputFile;
                //outputFile = MiscUtil.appendTail(outputFile, "-deodex");
                //LLog.i(old + " already existed, use name " + outputFile.getName());
            }
            DexPool.writeTo(outputFile.getAbsolutePath(), d);
            LLog.i("Output to " + outputFile);
        }
    }

    public static void convertToDexJar(Oat oat, File outputFolder,
            String bootClassPath, String noClassJarFolder, boolean isBoot) throws IOException {
<<<<<<< HEAD
        final Opcodes opcodes = Opcodes.forArtVersion(oat.getArtVersion());
=======
        final Opcodes opcodes = DexUtil.getOpcodes(oat.guessApiLevel());
>>>>>>> 15668d7d
        LLog.v("Use bootclasspath " + bootClassPath);
        final ODexRewriter deOpt = DexUtil.getODexRewriter(bootClassPath, opcodes);
        HashMap<String, ArrayList<Oat.DexFile>> dexFileGroup = new HashMap<>();
        for (int i = 0; i < oat.mOatDexFiles.length; i++) {
            Oat.OatDexFile odf = oat.mOatDexFiles[i];
            String dexPath = new String(odf.dex_file_location_data_);
            int colonPos = dexPath.indexOf(':');
            if (colonPos > 0) {
                // .../framework.jar:classes2.dex
                dexPath = dexPath.substring(0, colonPos);
            }
            dexPath = dexPath.substring(dexPath.lastIndexOf('/') + 1);
            ArrayList<Oat.DexFile> dexFiles = dexFileGroup.get(dexPath);
            if (dexFiles == null) {
                dexFiles = new ArrayList<>();
                dexFileGroup.put(dexPath, dexFiles);
            }
            dexFiles.add(oat.mDexFiles[i]);
            if (!isBoot) {
                Oat.DexFile dex = oat.mDexFiles[i];
                deOpt.addDexToClassPath(readDex(dex, dex.mHeader.file_size_, opcodes));
            }
        }
        if (LLog.VERBOSE) {
            deOpt.setFailInfoLocation(outputFolder.getAbsolutePath());
        }

        for (String jarName : dexFileGroup.keySet()) {
            File outputFile = MiscUtil.changeExt(new File(outputFolder, jarName), "jar");
            String classesIdx = "";
            int i = 1;
            try (JarOutputStream jos = new JarOutputStream(new FileOutputStream(outputFile))) {
                for (Oat.DexFile dex : dexFileGroup.get(jarName)) {
                    jos.putNextEntry(new ZipEntry("classes" + classesIdx + ".dex"));
                    final int dexSize = dex.mHeader.file_size_;
                    LLog.i("De-optimizing " + jarName + (i > 1 ? (" part-" + classesIdx) : ""));
                    DexFile d = readDex(dex, dexSize, opcodes);
                    d = deOpt.rewriteDexFile(d);
                    if (!ODexRewriter.isValid(d)) {
                        LLog.i("convertToDexJar: skip " + jarName);
                        continue;
                    }

                    DexUtil.MemoryDataStore m = new DexUtil.MemoryDataStore(dexSize + 512);
                    DexPool.writeTo(m, d);
                    m.writeTo(jos);
                    classesIdx = String.valueOf(++i);
                    jos.closeEntry();
                }

                // Copy files from original jar
                try (JarFile jarFile = new JarFile(new File(noClassJarFolder, jarName))) {
                    final Enumeration<JarEntry> entries = jarFile.entries();
                    while (entries.hasMoreElements()) {
                        final JarEntry e = entries.nextElement();
                        String name = e.getName();
                        if (name.startsWith("classes") && name.endsWith(".dex")) {
                            continue;
                        }
                        jos.putNextEntry(new ZipEntry(name));
                        try (InputStream is = jarFile.getInputStream(e)) {
                            jos.write(MiscUtil.readBytes(is));
                        }
                        jos.closeEntry();
                    }
                }
                LLog.i("Output " + outputFile);
            } catch (IOException ex) {
                throw handleIOE(ex);
            }
        }
        deOpt.recycle();
    }

    static IOException handleIOE(IOException ex) {
        LLog.ex(ex);
        return ex;
    }
}<|MERGE_RESOLUTION|>--- conflicted
+++ resolved
@@ -43,6 +43,7 @@
 
 import org.jf.baksmali.baksmaliOptions;
 import org.jf.dexlib2.Opcodes;
+import org.jf.dexlib2.VersionMap;
 import org.jf.dexlib2.dexbacked.DexBackedDexFile;
 import org.jf.dexlib2.iface.DexFile;
 import org.jf.dexlib2.writer.pool.DexPool;
@@ -59,7 +60,7 @@
         if (MiscUtil.isElf(file)) {
             try (Elf e = new Elf(file)) {
                 Oat oat = getOat(e);
-                Opcodes opc = new Opcodes(apiLevel > 0 ? apiLevel : oat.guessApiLevel());
+                Opcodes opc = DexUtil.getOpcodes(apiLevel > 0 ? apiLevel : oat.guessApiLevel());
                 for (int i = 0; i < oat.mDexFiles.length; i++) {
                     Oat.DexFile df = oat.mDexFiles[i];
                     dexFiles.add(readDex(df, df.mHeader.file_size_, opc));
@@ -73,7 +74,7 @@
                 LLog.ex(ex);
             }
         } else {
-            Opcodes opc = new Opcodes(apiLevel > 0 ? apiLevel : DexUtil.API_LEVEL);
+            Opcodes opc = DexUtil.getOpcodes(apiLevel > 0 ? apiLevel : VersionMap.DEFAULT);
             dexFiles = DexUtil.loadMultiDex(file, opc);
             if (outputNames != null) {
                 String dexName = "classes";
@@ -275,11 +276,7 @@
 
     public static DexFile[] getOdexFromOat(Oat oat, Opcodes opcodes) throws IOException {
         if (opcodes == null) {
-<<<<<<< HEAD
-            opcodes = Opcodes.forArtVersion(oat.getArtVersion());
-=======
             opcodes = DexUtil.getOpcodes(oat.guessApiLevel());
->>>>>>> 15668d7d
         }
         DexFile[] dexFiles = new DexFile[oat.mOatDexFiles.length];
         for (int i = 0; i < oat.mOatDexFiles.length; i++) {
@@ -296,13 +293,8 @@
     }
 
     private static void convertToDex(Oat oat, File outputFolder,
-<<<<<<< HEAD
-            String bootClassPath, boolean addSelfToBcp) throws IOException {
-        final Opcodes opcodes = Opcodes.forArtVersion(oat.getArtVersion());
-=======
             String bootClassPath, boolean isBoot) throws IOException {
         final Opcodes opcodes = DexUtil.getOpcodes(oat.guessApiLevel());
->>>>>>> 15668d7d
         if (bootClassPath == null || !new File(bootClassPath).exists()) {
             throw new IOException("Invalid bootclasspath: " + bootClassPath);
         }
@@ -346,11 +338,7 @@
 
     public static void convertToDexJar(Oat oat, File outputFolder,
             String bootClassPath, String noClassJarFolder, boolean isBoot) throws IOException {
-<<<<<<< HEAD
-        final Opcodes opcodes = Opcodes.forArtVersion(oat.getArtVersion());
-=======
         final Opcodes opcodes = DexUtil.getOpcodes(oat.guessApiLevel());
->>>>>>> 15668d7d
         LLog.v("Use bootclasspath " + bootClassPath);
         final ODexRewriter deOpt = DexUtil.getODexRewriter(bootClassPath, opcodes);
         HashMap<String, ArrayList<Oat.DexFile>> dexFileGroup = new HashMap<>();
